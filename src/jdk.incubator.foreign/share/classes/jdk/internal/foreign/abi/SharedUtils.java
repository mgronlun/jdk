--- conflicted
+++ resolved
@@ -41,8 +41,7 @@
 import jdk.internal.foreign.CABI;
 import jdk.internal.foreign.MemoryAddressImpl;
 import jdk.internal.foreign.Utils;
-import jdk.internal.foreign.abi.aarch64.aapcs.AapcsLinker;
-import jdk.internal.foreign.abi.aarch64.macos.MacOsAArch64Linker;
+import jdk.internal.foreign.abi.aarch64.AArch64Linker;
 import jdk.internal.foreign.abi.x64.sysv.SysVx64Linker;
 import jdk.internal.foreign.abi.x64.windows.Windowsx64Linker;
 
@@ -270,8 +269,7 @@
         return switch (CABI.current()) {
             case Win64 -> Windowsx64Linker.getInstance();
             case SysV -> SysVx64Linker.getInstance();
-            case AArch64 -> AapcsLinker.getInstance();
-            case MacOsAArch64 -> MacOsAArch64Linker.getInstance();
+            case AArch64 -> AArch64Linker.getInstance();
         };
     }
 
@@ -446,16 +444,9 @@
 
     public static VaList newVaList(Consumer<VaList.Builder> actions, ResourceScope scope) {
         return switch (CABI.current()) {
-<<<<<<< HEAD
-            case Win64 -> Windowsx64Linker.newVaList(actions, allocator);
-            case SysV -> SysVx64Linker.newVaList(actions, allocator);
-            case AArch64 -> AapcsLinker.newVaList(actions, allocator);
-            case MacOsAArch64 -> MacOsAArch64Linker.newVaList(actions, allocator);
-=======
             case Win64 -> Windowsx64Linker.newVaList(actions, scope);
             case SysV -> SysVx64Linker.newVaList(actions, scope);
             case AArch64 -> AArch64Linker.newVaList(actions, scope);
->>>>>>> 375f8f3b
         };
     }
 
@@ -467,16 +458,9 @@
 
     public static VaList newVaListOfAddress(MemoryAddress ma, ResourceScope scope) {
         return switch (CABI.current()) {
-<<<<<<< HEAD
-            case Win64 -> Windowsx64Linker.newVaListOfAddress(ma);
-            case SysV -> SysVx64Linker.newVaListOfAddress(ma);
-            case AArch64 -> AapcsLinker.newVaListOfAddress(ma);
-            case MacOsAArch64 -> MacOsAArch64Linker.newVaListOfAddress(ma);
-=======
             case Win64 -> Windowsx64Linker.newVaListOfAddress(ma, scope);
             case SysV -> SysVx64Linker.newVaListOfAddress(ma, scope);
             case AArch64 -> AArch64Linker.newVaListOfAddress(ma, scope);
->>>>>>> 375f8f3b
         };
     }
 
@@ -484,8 +468,7 @@
         return switch (CABI.current()) {
             case Win64 -> Windowsx64Linker.emptyVaList();
             case SysV -> SysVx64Linker.emptyVaList();
-            case AArch64 -> AapcsLinker.emptyVaList();
-            case MacOsAArch64 -> MacOsAArch64Linker.emptyVaList();
+            case AArch64 -> AArch64Linker.emptyVaList();
         };
     }
 
