/*
 * Copyright (c) 2001, 2021, Oracle and/or its affiliates. All rights reserved.
 * DO NOT ALTER OR REMOVE COPYRIGHT NOTICES OR THIS FILE HEADER.
 *
 * This code is free software; you can redistribute it and/or modify it
 * under the terms of the GNU General Public License version 2 only, as
 * published by the Free Software Foundation.
 *
 * This code is distributed in the hope that it will be useful, but WITHOUT
 * ANY WARRANTY; without even the implied warranty of MERCHANTABILITY or
 * FITNESS FOR A PARTICULAR PURPOSE.  See the GNU General Public License
 * version 2 for more details (a copy is included in the LICENSE file that
 * accompanied this code).
 *
 * You should have received a copy of the GNU General Public License version
 * 2 along with this work; if not, write to the Free Software Foundation,
 * Inc., 51 Franklin St, Fifth Floor, Boston, MA 02110-1301 USA.
 *
 * Please contact Oracle, 500 Oracle Parkway, Redwood Shores, CA 94065 USA
 * or visit www.oracle.com if you need additional information or have any
 * questions.
 *
 */

#include "precompiled.hpp"
#include "classfile/classLoaderDataGraph.hpp"
#include "classfile/metadataOnStackMark.hpp"
#include "classfile/stringTable.hpp"
#include "code/codeCache.hpp"
#include "code/icBuffer.hpp"
#include "compiler/oopMap.hpp"
#include "gc/g1/g1Allocator.inline.hpp"
#include "gc/g1/g1Arguments.hpp"
#include "gc/g1/g1BarrierSet.hpp"
#include "gc/g1/g1CollectedHeap.inline.hpp"
#include "gc/g1/g1CollectionSet.hpp"
#include "gc/g1/g1CollectionSetCandidates.hpp"
#include "gc/g1/g1CollectorState.hpp"
#include "gc/g1/g1ConcurrentRefine.hpp"
#include "gc/g1/g1ConcurrentRefineThread.hpp"
#include "gc/g1/g1ConcurrentMarkThread.inline.hpp"
#include "gc/g1/g1DirtyCardQueue.hpp"
#include "gc/g1/g1EvacStats.inline.hpp"
#include "gc/g1/g1FullCollector.hpp"
#include "gc/g1/g1GCParPhaseTimesTracker.hpp"
#include "gc/g1/g1GCPhaseTimes.hpp"
#include "gc/g1/g1GCPauseType.hpp"
#include "gc/g1/g1HeapSizingPolicy.hpp"
#include "gc/g1/g1HeapTransition.hpp"
#include "gc/g1/g1HeapVerifier.hpp"
#include "gc/g1/g1HotCardCache.hpp"
#include "gc/g1/g1InitLogger.hpp"
#include "gc/g1/g1MemoryPool.hpp"
#include "gc/g1/g1OopClosures.inline.hpp"
#include "gc/g1/g1ParallelCleaning.hpp"
#include "gc/g1/g1ParScanThreadState.inline.hpp"
#include "gc/g1/g1PeriodicGCTask.hpp"
#include "gc/g1/g1Policy.hpp"
#include "gc/g1/g1RedirtyCardsQueue.hpp"
#include "gc/g1/g1RegionToSpaceMapper.hpp"
#include "gc/g1/g1RemSet.hpp"
#include "gc/g1/g1RootClosures.hpp"
#include "gc/g1/g1RootProcessor.hpp"
#include "gc/g1/g1SATBMarkQueueSet.hpp"
#include "gc/g1/g1ThreadLocalData.hpp"
#include "gc/g1/g1Trace.hpp"
#include "gc/g1/g1ServiceThread.hpp"
#include "gc/g1/g1UncommitRegionTask.hpp"
#include "gc/g1/g1VMOperations.hpp"
#include "gc/g1/g1YoungGCPostEvacuateTasks.hpp"
#include "gc/g1/heapRegion.inline.hpp"
#include "gc/g1/heapRegionRemSet.inline.hpp"
#include "gc/g1/heapRegionSet.inline.hpp"
#include "gc/shared/concurrentGCBreakpoints.hpp"
#include "gc/shared/gcBehaviours.hpp"
#include "gc/shared/gcHeapSummary.hpp"
#include "gc/shared/gcId.hpp"
#include "gc/shared/gcLocker.hpp"
#include "gc/shared/gcTimer.hpp"
#include "gc/shared/gcTraceTime.inline.hpp"
#include "gc/shared/generationSpec.hpp"
#include "gc/shared/isGCActiveMark.hpp"
#include "gc/shared/locationPrinter.inline.hpp"
#include "gc/shared/oopStorageParState.hpp"
#include "gc/shared/preservedMarks.inline.hpp"
#include "gc/shared/suspendibleThreadSet.hpp"
#include "gc/shared/referenceProcessor.inline.hpp"
#include "gc/shared/taskTerminator.hpp"
#include "gc/shared/taskqueue.inline.hpp"
#include "gc/shared/tlab_globals.hpp"
#include "gc/shared/weakProcessor.inline.hpp"
#include "gc/shared/workerPolicy.hpp"
#include "logging/log.hpp"
#include "memory/allocation.hpp"
#include "memory/iterator.hpp"
#include "memory/heapInspection.hpp"
#include "memory/metaspaceUtils.hpp"
#include "memory/resourceArea.hpp"
#include "memory/universe.hpp"
#include "oops/access.inline.hpp"
#include "oops/compressedOops.inline.hpp"
#include "oops/oop.inline.hpp"
#include "runtime/atomic.hpp"
#include "runtime/handles.inline.hpp"
#include "runtime/init.hpp"
#include "runtime/java.hpp"
#include "runtime/orderAccess.hpp"
#include "runtime/threadSMR.hpp"
#include "runtime/vmThread.hpp"
#include "utilities/align.hpp"
#include "utilities/autoRestore.hpp"
#include "utilities/bitMap.inline.hpp"
#include "utilities/globalDefinitions.hpp"
#include "utilities/stack.inline.hpp"

size_t G1CollectedHeap::_humongous_object_threshold_in_words = 0;

// INVARIANTS/NOTES
//
// All allocation activity covered by the G1CollectedHeap interface is
// serialized by acquiring the HeapLock.  This happens in mem_allocate
// and allocate_new_tlab, which are the "entry" points to the
// allocation code from the rest of the JVM.  (Note that this does not
// apply to TLAB allocation, which is not part of this interface: it
// is done by clients of this interface.)

void G1RegionMappingChangedListener::reset_from_card_cache(uint start_idx, size_t num_regions) {
  HeapRegionRemSet::invalidate_from_card_cache(start_idx, num_regions);
}

void G1RegionMappingChangedListener::on_commit(uint start_idx, size_t num_regions, bool zero_filled) {
  // The from card cache is not the memory that is actually committed. So we cannot
  // take advantage of the zero_filled parameter.
  reset_from_card_cache(start_idx, num_regions);
}

Tickspan G1CollectedHeap::run_task_timed(AbstractGangTask* task) {
  Ticks start = Ticks::now();
  workers()->run_task(task);
  return Ticks::now() - start;
}

void G1CollectedHeap::run_batch_task(G1BatchedGangTask* cl) {
  uint num_workers = MAX2(1u, MIN2(cl->num_workers_estimate(), workers()->active_workers()));
  cl->set_max_workers(num_workers);
  workers()->run_task(cl, num_workers);
}

HeapRegion* G1CollectedHeap::new_heap_region(uint hrs_index,
                                             MemRegion mr) {
  return new HeapRegion(hrs_index, bot(), mr, &_card_set_config);
}

// Private methods.

HeapRegion* G1CollectedHeap::new_region(size_t word_size,
                                        HeapRegionType type,
                                        bool do_expand,
                                        uint node_index) {
  assert(!is_humongous(word_size) || word_size <= HeapRegion::GrainWords,
         "the only time we use this to allocate a humongous region is "
         "when we are allocating a single humongous region");

  HeapRegion* res = _hrm.allocate_free_region(type, node_index);

  if (res == NULL && do_expand && _expand_heap_after_alloc_failure) {
    // Currently, only attempts to allocate GC alloc regions set
    // do_expand to true. So, we should only reach here during a
    // safepoint. If this assumption changes we might have to
    // reconsider the use of _expand_heap_after_alloc_failure.
    assert(SafepointSynchronize::is_at_safepoint(), "invariant");

    log_debug(gc, ergo, heap)("Attempt heap expansion (region allocation request failed). Allocation request: " SIZE_FORMAT "B",
                              word_size * HeapWordSize);

    assert(word_size * HeapWordSize < HeapRegion::GrainBytes,
           "This kind of expansion should never be more than one region. Size: " SIZE_FORMAT,
           word_size * HeapWordSize);
    if (expand_single_region(node_index)) {
      // Given that expand_single_region() succeeded in expanding the heap, and we
      // always expand the heap by an amount aligned to the heap
      // region size, the free list should in theory not be empty.
      // In either case allocate_free_region() will check for NULL.
      res = _hrm.allocate_free_region(type, node_index);
    } else {
      _expand_heap_after_alloc_failure = false;
    }
  }
  return res;
}

HeapWord*
G1CollectedHeap::humongous_obj_allocate_initialize_regions(HeapRegion* first_hr,
                                                           uint num_regions,
                                                           size_t word_size) {
  assert(first_hr != NULL, "pre-condition");
  assert(is_humongous(word_size), "word_size should be humongous");
  assert(num_regions * HeapRegion::GrainWords >= word_size, "pre-condition");

  // Index of last region in the series.
  uint first = first_hr->hrm_index();
  uint last = first + num_regions - 1;

  // We need to initialize the region(s) we just discovered. This is
  // a bit tricky given that it can happen concurrently with
  // refinement threads refining cards on these regions and
  // potentially wanting to refine the BOT as they are scanning
  // those cards (this can happen shortly after a cleanup; see CR
  // 6991377). So we have to set up the region(s) carefully and in
  // a specific order.

  // The word size sum of all the regions we will allocate.
  size_t word_size_sum = (size_t) num_regions * HeapRegion::GrainWords;
  assert(word_size <= word_size_sum, "sanity");

  // The passed in hr will be the "starts humongous" region. The header
  // of the new object will be placed at the bottom of this region.
  HeapWord* new_obj = first_hr->bottom();
  // This will be the new top of the new object.
  HeapWord* obj_top = new_obj + word_size;

  // First, we need to zero the header of the space that we will be
  // allocating. When we update top further down, some refinement
  // threads might try to scan the region. By zeroing the header we
  // ensure that any thread that will try to scan the region will
  // come across the zero klass word and bail out.
  //
  // NOTE: It would not have been correct to have used
  // CollectedHeap::fill_with_object() and make the space look like
  // an int array. The thread that is doing the allocation will
  // later update the object header to a potentially different array
  // type and, for a very short period of time, the klass and length
  // fields will be inconsistent. This could cause a refinement
  // thread to calculate the object size incorrectly.
  Copy::fill_to_words(new_obj, oopDesc::header_size(), 0);

  // Next, pad out the unused tail of the last region with filler
  // objects, for improved usage accounting.
  // How many words we use for filler objects.
  size_t word_fill_size = word_size_sum - word_size;

  // How many words memory we "waste" which cannot hold a filler object.
  size_t words_not_fillable = 0;

  if (word_fill_size >= min_fill_size()) {
    fill_with_objects(obj_top, word_fill_size);
  } else if (word_fill_size > 0) {
    // We have space to fill, but we cannot fit an object there.
    words_not_fillable = word_fill_size;
    word_fill_size = 0;
  }

  // We will set up the first region as "starts humongous". This
  // will also update the BOT covering all the regions to reflect
  // that there is a single object that starts at the bottom of the
  // first region.
  first_hr->set_starts_humongous(obj_top, word_fill_size);
  _policy->remset_tracker()->update_at_allocate(first_hr);
  // Then, if there are any, we will set up the "continues
  // humongous" regions.
  HeapRegion* hr = NULL;
  for (uint i = first + 1; i <= last; ++i) {
    hr = region_at(i);
    hr->set_continues_humongous(first_hr);
    _policy->remset_tracker()->update_at_allocate(hr);
  }

  // Up to this point no concurrent thread would have been able to
  // do any scanning on any region in this series. All the top
  // fields still point to bottom, so the intersection between
  // [bottom,top] and [card_start,card_end] will be empty. Before we
  // update the top fields, we'll do a storestore to make sure that
  // no thread sees the update to top before the zeroing of the
  // object header and the BOT initialization.
  OrderAccess::storestore();

  // Now, we will update the top fields of the "continues humongous"
  // regions except the last one.
  for (uint i = first; i < last; ++i) {
    hr = region_at(i);
    hr->set_top(hr->end());
  }

  hr = region_at(last);
  // If we cannot fit a filler object, we must set top to the end
  // of the humongous object, otherwise we cannot iterate the heap
  // and the BOT will not be complete.
  hr->set_top(hr->end() - words_not_fillable);

  assert(hr->bottom() < obj_top && obj_top <= hr->end(),
         "obj_top should be in last region");

  _verifier->check_bitmaps("Humongous Region Allocation", first_hr);

  assert(words_not_fillable == 0 ||
         first_hr->bottom() + word_size_sum - words_not_fillable == hr->top(),
         "Miscalculation in humongous allocation");

  increase_used((word_size_sum - words_not_fillable) * HeapWordSize);

  for (uint i = first; i <= last; ++i) {
    hr = region_at(i);
    _humongous_set.add(hr);
    _hr_printer.alloc(hr);
  }

  return new_obj;
}

size_t G1CollectedHeap::humongous_obj_size_in_regions(size_t word_size) {
  assert(is_humongous(word_size), "Object of size " SIZE_FORMAT " must be humongous here", word_size);
  return align_up(word_size, HeapRegion::GrainWords) / HeapRegion::GrainWords;
}

// If could fit into free regions w/o expansion, try.
// Otherwise, if can expand, do so.
// Otherwise, if using ex regions might help, try with ex given back.
HeapWord* G1CollectedHeap::humongous_obj_allocate(size_t word_size) {
  assert_heap_locked_or_at_safepoint(true /* should_be_vm_thread */);

  _verifier->verify_region_sets_optional();

  uint obj_regions = (uint) humongous_obj_size_in_regions(word_size);

  // Policy: First try to allocate a humongous object in the free list.
  HeapRegion* humongous_start = _hrm.allocate_humongous(obj_regions);
  if (humongous_start == NULL) {
    // Policy: We could not find enough regions for the humongous object in the
    // free list. Look through the heap to find a mix of free and uncommitted regions.
    // If so, expand the heap and allocate the humongous object.
    humongous_start = _hrm.expand_and_allocate_humongous(obj_regions);
    if (humongous_start != NULL) {
      // We managed to find a region by expanding the heap.
      log_debug(gc, ergo, heap)("Heap expansion (humongous allocation request). Allocation request: " SIZE_FORMAT "B",
                                word_size * HeapWordSize);
      policy()->record_new_heap_size(num_regions());
    } else {
      // Policy: Potentially trigger a defragmentation GC.
    }
  }

  HeapWord* result = NULL;
  if (humongous_start != NULL) {
    result = humongous_obj_allocate_initialize_regions(humongous_start, obj_regions, word_size);
    assert(result != NULL, "it should always return a valid result");

    // A successful humongous object allocation changes the used space
    // information of the old generation so we need to recalculate the
    // sizes and update the jstat counters here.
    g1mm()->update_sizes();
  }

  _verifier->verify_region_sets_optional();

  return result;
}

HeapWord* G1CollectedHeap::allocate_new_tlab(size_t min_size,
                                             size_t requested_size,
                                             size_t* actual_size) {
  assert_heap_not_locked_and_not_at_safepoint();
  assert(!is_humongous(requested_size), "we do not allow humongous TLABs");

  return attempt_allocation(min_size, requested_size, actual_size);
}

HeapWord*
G1CollectedHeap::mem_allocate(size_t word_size,
                              bool*  gc_overhead_limit_was_exceeded) {
  assert_heap_not_locked_and_not_at_safepoint();

  if (is_humongous(word_size)) {
    return attempt_allocation_humongous(word_size);
  }
  size_t dummy = 0;
  return attempt_allocation(word_size, word_size, &dummy);
}

HeapWord* G1CollectedHeap::attempt_allocation_slow(size_t word_size) {
  ResourceMark rm; // For retrieving the thread names in log messages.

  // Make sure you read the note in attempt_allocation_humongous().

  assert_heap_not_locked_and_not_at_safepoint();
  assert(!is_humongous(word_size), "attempt_allocation_slow() should not "
         "be called for humongous allocation requests");

  // We should only get here after the first-level allocation attempt
  // (attempt_allocation()) failed to allocate.

  // We will loop until a) we manage to successfully perform the
  // allocation or b) we successfully schedule a collection which
  // fails to perform the allocation. b) is the only case when we'll
  // return NULL.
  HeapWord* result = NULL;
  for (uint try_count = 1, gclocker_retry_count = 0; /* we'll return */; try_count += 1) {
    bool should_try_gc;
    uint gc_count_before;

    {
      MutexLocker x(Heap_lock);
      result = _allocator->attempt_allocation_locked(word_size);
      if (result != NULL) {
        return result;
      }

      // If the GCLocker is active and we are bound for a GC, try expanding young gen.
      // This is different to when only GCLocker::needs_gc() is set: try to avoid
      // waiting because the GCLocker is active to not wait too long.
      if (GCLocker::is_active_and_needs_gc() && policy()->can_expand_young_list()) {
        // No need for an ergo message here, can_expand_young_list() does this when
        // it returns true.
        result = _allocator->attempt_allocation_force(word_size);
        if (result != NULL) {
          return result;
        }
      }
      // Only try a GC if the GCLocker does not signal the need for a GC. Wait until
      // the GCLocker initiated GC has been performed and then retry. This includes
      // the case when the GC Locker is not active but has not been performed.
      should_try_gc = !GCLocker::needs_gc();
      // Read the GC count while still holding the Heap_lock.
      gc_count_before = total_collections();
    }

    if (should_try_gc) {
      bool succeeded;
      result = do_collection_pause(word_size, gc_count_before, &succeeded,
                                   GCCause::_g1_inc_collection_pause);
      if (result != NULL) {
        assert(succeeded, "only way to get back a non-NULL result");
        log_trace(gc, alloc)("%s: Successfully scheduled collection returning " PTR_FORMAT,
                             Thread::current()->name(), p2i(result));
        return result;
      }

      if (succeeded) {
        // We successfully scheduled a collection which failed to allocate. No
        // point in trying to allocate further. We'll just return NULL.
        log_trace(gc, alloc)("%s: Successfully scheduled collection failing to allocate "
                             SIZE_FORMAT " words", Thread::current()->name(), word_size);
        return NULL;
      }
      log_trace(gc, alloc)("%s: Unsuccessfully scheduled collection allocating " SIZE_FORMAT " words",
                           Thread::current()->name(), word_size);
    } else {
      // Failed to schedule a collection.
      if (gclocker_retry_count > GCLockerRetryAllocationCount) {
        log_warning(gc, alloc)("%s: Retried waiting for GCLocker too often allocating "
                               SIZE_FORMAT " words", Thread::current()->name(), word_size);
        return NULL;
      }
      log_trace(gc, alloc)("%s: Stall until clear", Thread::current()->name());
      // The GCLocker is either active or the GCLocker initiated
      // GC has not yet been performed. Stall until it is and
      // then retry the allocation.
      GCLocker::stall_until_clear();
      gclocker_retry_count += 1;
    }

    // We can reach here if we were unsuccessful in scheduling a
    // collection (because another thread beat us to it) or if we were
    // stalled due to the GC locker. In either can we should retry the
    // allocation attempt in case another thread successfully
    // performed a collection and reclaimed enough space. We do the
    // first attempt (without holding the Heap_lock) here and the
    // follow-on attempt will be at the start of the next loop
    // iteration (after taking the Heap_lock).
    size_t dummy = 0;
    result = _allocator->attempt_allocation(word_size, word_size, &dummy);
    if (result != NULL) {
      return result;
    }

    // Give a warning if we seem to be looping forever.
    if ((QueuedAllocationWarningCount > 0) &&
        (try_count % QueuedAllocationWarningCount == 0)) {
      log_warning(gc, alloc)("%s:  Retried allocation %u times for " SIZE_FORMAT " words",
                             Thread::current()->name(), try_count, word_size);
    }
  }

  ShouldNotReachHere();
  return NULL;
}

void G1CollectedHeap::begin_archive_alloc_range(bool open) {
  assert_at_safepoint_on_vm_thread();
  if (_archive_allocator == NULL) {
    _archive_allocator = G1ArchiveAllocator::create_allocator(this, open);
  }
}

bool G1CollectedHeap::is_archive_alloc_too_large(size_t word_size) {
  // Allocations in archive regions cannot be of a size that would be considered
  // humongous even for a minimum-sized region, because G1 region sizes/boundaries
  // may be different at archive-restore time.
  return word_size >= humongous_threshold_for(HeapRegion::min_region_size_in_words());
}

HeapWord* G1CollectedHeap::archive_mem_allocate(size_t word_size) {
  assert_at_safepoint_on_vm_thread();
  assert(_archive_allocator != NULL, "_archive_allocator not initialized");
  if (is_archive_alloc_too_large(word_size)) {
    return NULL;
  }
  return _archive_allocator->archive_mem_allocate(word_size);
}

void G1CollectedHeap::end_archive_alloc_range(GrowableArray<MemRegion>* ranges,
                                              size_t end_alignment_in_bytes) {
  assert_at_safepoint_on_vm_thread();
  assert(_archive_allocator != NULL, "_archive_allocator not initialized");

  // Call complete_archive to do the real work, filling in the MemRegion
  // array with the archive regions.
  _archive_allocator->complete_archive(ranges, end_alignment_in_bytes);
  delete _archive_allocator;
  _archive_allocator = NULL;
}

bool G1CollectedHeap::check_archive_addresses(MemRegion* ranges, size_t count) {
  assert(ranges != NULL, "MemRegion array NULL");
  assert(count != 0, "No MemRegions provided");
  MemRegion reserved = _hrm.reserved();
  for (size_t i = 0; i < count; i++) {
    if (!reserved.contains(ranges[i].start()) || !reserved.contains(ranges[i].last())) {
      return false;
    }
  }
  return true;
}

bool G1CollectedHeap::alloc_archive_regions(MemRegion* ranges,
                                            size_t count,
                                            bool open) {
  assert(!is_init_completed(), "Expect to be called at JVM init time");
  assert(ranges != NULL, "MemRegion array NULL");
  assert(count != 0, "No MemRegions provided");
  MutexLocker x(Heap_lock);

  MemRegion reserved = _hrm.reserved();
  HeapWord* prev_last_addr = NULL;
  HeapRegion* prev_last_region = NULL;

  // Temporarily disable pretouching of heap pages. This interface is used
  // when mmap'ing archived heap data in, so pre-touching is wasted.
  FlagSetting fs(AlwaysPreTouch, false);

  // For each specified MemRegion range, allocate the corresponding G1
  // regions and mark them as archive regions. We expect the ranges
  // in ascending starting address order, without overlap.
  for (size_t i = 0; i < count; i++) {
    MemRegion curr_range = ranges[i];
    HeapWord* start_address = curr_range.start();
    size_t word_size = curr_range.word_size();
    HeapWord* last_address = curr_range.last();
    size_t commits = 0;

    guarantee(reserved.contains(start_address) && reserved.contains(last_address),
              "MemRegion outside of heap [" PTR_FORMAT ", " PTR_FORMAT "]",
              p2i(start_address), p2i(last_address));
    guarantee(start_address > prev_last_addr,
              "Ranges not in ascending order: " PTR_FORMAT " <= " PTR_FORMAT ,
              p2i(start_address), p2i(prev_last_addr));
    prev_last_addr = last_address;

    // Check for ranges that start in the same G1 region in which the previous
    // range ended, and adjust the start address so we don't try to allocate
    // the same region again. If the current range is entirely within that
    // region, skip it, just adjusting the recorded top.
    HeapRegion* start_region = _hrm.addr_to_region(start_address);
    if ((prev_last_region != NULL) && (start_region == prev_last_region)) {
      start_address = start_region->end();
      if (start_address > last_address) {
        increase_used(word_size * HeapWordSize);
        start_region->set_top(last_address + 1);
        continue;
      }
      start_region->set_top(start_address);
      curr_range = MemRegion(start_address, last_address + 1);
      start_region = _hrm.addr_to_region(start_address);
    }

    // Perform the actual region allocation, exiting if it fails.
    // Then note how much new space we have allocated.
    if (!_hrm.allocate_containing_regions(curr_range, &commits, workers())) {
      return false;
    }
    increase_used(word_size * HeapWordSize);
    if (commits != 0) {
      log_debug(gc, ergo, heap)("Attempt heap expansion (allocate archive regions). Total size: " SIZE_FORMAT "B",
                                HeapRegion::GrainWords * HeapWordSize * commits);

    }

    // Mark each G1 region touched by the range as archive, add it to
    // the old set, and set top.
    HeapRegion* curr_region = _hrm.addr_to_region(start_address);
    HeapRegion* last_region = _hrm.addr_to_region(last_address);
    prev_last_region = last_region;

    while (curr_region != NULL) {
      assert(curr_region->is_empty() && !curr_region->is_pinned(),
             "Region already in use (index %u)", curr_region->hrm_index());
      if (open) {
        curr_region->set_open_archive();
      } else {
        curr_region->set_closed_archive();
      }
      _hr_printer.alloc(curr_region);
      _archive_set.add(curr_region);
      HeapWord* top;
      HeapRegion* next_region;
      if (curr_region != last_region) {
        top = curr_region->end();
        next_region = _hrm.next_region_in_heap(curr_region);
      } else {
        top = last_address + 1;
        next_region = NULL;
      }
      curr_region->set_top(top);
      curr_region = next_region;
    }
  }
  return true;
}

void G1CollectedHeap::fill_archive_regions(MemRegion* ranges, size_t count) {
  assert(!is_init_completed(), "Expect to be called at JVM init time");
  assert(ranges != NULL, "MemRegion array NULL");
  assert(count != 0, "No MemRegions provided");
  MemRegion reserved = _hrm.reserved();
  HeapWord *prev_last_addr = NULL;
  HeapRegion* prev_last_region = NULL;

  // For each MemRegion, create filler objects, if needed, in the G1 regions
  // that contain the address range. The address range actually within the
  // MemRegion will not be modified. That is assumed to have been initialized
  // elsewhere, probably via an mmap of archived heap data.
  MutexLocker x(Heap_lock);
  for (size_t i = 0; i < count; i++) {
    HeapWord* start_address = ranges[i].start();
    HeapWord* last_address = ranges[i].last();

    assert(reserved.contains(start_address) && reserved.contains(last_address),
           "MemRegion outside of heap [" PTR_FORMAT ", " PTR_FORMAT "]",
           p2i(start_address), p2i(last_address));
    assert(start_address > prev_last_addr,
           "Ranges not in ascending order: " PTR_FORMAT " <= " PTR_FORMAT ,
           p2i(start_address), p2i(prev_last_addr));

    HeapRegion* start_region = _hrm.addr_to_region(start_address);
    HeapRegion* last_region = _hrm.addr_to_region(last_address);
    HeapWord* bottom_address = start_region->bottom();

    // Check for a range beginning in the same region in which the
    // previous one ended.
    if (start_region == prev_last_region) {
      bottom_address = prev_last_addr + 1;
    }

    // Verify that the regions were all marked as archive regions by
    // alloc_archive_regions.
    HeapRegion* curr_region = start_region;
    while (curr_region != NULL) {
      guarantee(curr_region->is_archive(),
                "Expected archive region at index %u", curr_region->hrm_index());
      if (curr_region != last_region) {
        curr_region = _hrm.next_region_in_heap(curr_region);
      } else {
        curr_region = NULL;
      }
    }

    prev_last_addr = last_address;
    prev_last_region = last_region;

    // Fill the memory below the allocated range with dummy object(s),
    // if the region bottom does not match the range start, or if the previous
    // range ended within the same G1 region, and there is a gap.
    assert(start_address >= bottom_address, "bottom address should not be greater than start address");
    if (start_address > bottom_address) {
      size_t fill_size = pointer_delta(start_address, bottom_address);
      G1CollectedHeap::fill_with_objects(bottom_address, fill_size);
      increase_used(fill_size * HeapWordSize);
    }
  }
}

inline HeapWord* G1CollectedHeap::attempt_allocation(size_t min_word_size,
                                                     size_t desired_word_size,
                                                     size_t* actual_word_size) {
  assert_heap_not_locked_and_not_at_safepoint();
  assert(!is_humongous(desired_word_size), "attempt_allocation() should not "
         "be called for humongous allocation requests");

  HeapWord* result = _allocator->attempt_allocation(min_word_size, desired_word_size, actual_word_size);

  if (result == NULL) {
    *actual_word_size = desired_word_size;
    result = attempt_allocation_slow(desired_word_size);
  }

  assert_heap_not_locked();
  if (result != NULL) {
    assert(*actual_word_size != 0, "Actual size must have been set here");
    dirty_young_block(result, *actual_word_size);
  } else {
    *actual_word_size = 0;
  }

  return result;
}

void G1CollectedHeap::populate_archive_regions_bot_part(MemRegion* ranges, size_t count) {
  assert(!is_init_completed(), "Expect to be called at JVM init time");
  assert(ranges != NULL, "MemRegion array NULL");
  assert(count != 0, "No MemRegions provided");

  HeapWord* st = ranges[0].start();
  HeapWord* last = ranges[count-1].last();
  HeapRegion* hr_st = _hrm.addr_to_region(st);
  HeapRegion* hr_last = _hrm.addr_to_region(last);

  HeapRegion* hr_curr = hr_st;
  while (hr_curr != NULL) {
    hr_curr->update_bot();
    if (hr_curr != hr_last) {
      hr_curr = _hrm.next_region_in_heap(hr_curr);
    } else {
      hr_curr = NULL;
    }
  }
}

void G1CollectedHeap::dealloc_archive_regions(MemRegion* ranges, size_t count) {
  assert(!is_init_completed(), "Expect to be called at JVM init time");
  assert(ranges != NULL, "MemRegion array NULL");
  assert(count != 0, "No MemRegions provided");
  MemRegion reserved = _hrm.reserved();
  HeapWord* prev_last_addr = NULL;
  HeapRegion* prev_last_region = NULL;
  size_t size_used = 0;
  uint shrink_count = 0;

  // For each Memregion, free the G1 regions that constitute it, and
  // notify mark-sweep that the range is no longer to be considered 'archive.'
  MutexLocker x(Heap_lock);
  for (size_t i = 0; i < count; i++) {
    HeapWord* start_address = ranges[i].start();
    HeapWord* last_address = ranges[i].last();

    assert(reserved.contains(start_address) && reserved.contains(last_address),
           "MemRegion outside of heap [" PTR_FORMAT ", " PTR_FORMAT "]",
           p2i(start_address), p2i(last_address));
    assert(start_address > prev_last_addr,
           "Ranges not in ascending order: " PTR_FORMAT " <= " PTR_FORMAT ,
           p2i(start_address), p2i(prev_last_addr));
    size_used += ranges[i].byte_size();
    prev_last_addr = last_address;

    HeapRegion* start_region = _hrm.addr_to_region(start_address);
    HeapRegion* last_region = _hrm.addr_to_region(last_address);

    // Check for ranges that start in the same G1 region in which the previous
    // range ended, and adjust the start address so we don't try to free
    // the same region again. If the current range is entirely within that
    // region, skip it.
    if (start_region == prev_last_region) {
      start_address = start_region->end();
      if (start_address > last_address) {
        continue;
      }
      start_region = _hrm.addr_to_region(start_address);
    }
    prev_last_region = last_region;

    // After verifying that each region was marked as an archive region by
    // alloc_archive_regions, set it free and empty and uncommit it.
    HeapRegion* curr_region = start_region;
    while (curr_region != NULL) {
      guarantee(curr_region->is_archive(),
                "Expected archive region at index %u", curr_region->hrm_index());
      uint curr_index = curr_region->hrm_index();
      _archive_set.remove(curr_region);
      curr_region->set_free();
      curr_region->set_top(curr_region->bottom());
      if (curr_region != last_region) {
        curr_region = _hrm.next_region_in_heap(curr_region);
      } else {
        curr_region = NULL;
      }

      _hrm.shrink_at(curr_index, 1);
      shrink_count++;
    }
  }

  if (shrink_count != 0) {
    log_debug(gc, ergo, heap)("Attempt heap shrinking (archive regions). Total size: " SIZE_FORMAT "B",
                              HeapRegion::GrainWords * HeapWordSize * shrink_count);
    // Explicit uncommit.
    uncommit_regions(shrink_count);
  }
  decrease_used(size_used);
}

HeapWord* G1CollectedHeap::attempt_allocation_humongous(size_t word_size) {
  ResourceMark rm; // For retrieving the thread names in log messages.

  // The structure of this method has a lot of similarities to
  // attempt_allocation_slow(). The reason these two were not merged
  // into a single one is that such a method would require several "if
  // allocation is not humongous do this, otherwise do that"
  // conditional paths which would obscure its flow. In fact, an early
  // version of this code did use a unified method which was harder to
  // follow and, as a result, it had subtle bugs that were hard to
  // track down. So keeping these two methods separate allows each to
  // be more readable. It will be good to keep these two in sync as
  // much as possible.

  assert_heap_not_locked_and_not_at_safepoint();
  assert(is_humongous(word_size), "attempt_allocation_humongous() "
         "should only be called for humongous allocations");

  // Humongous objects can exhaust the heap quickly, so we should check if we
  // need to start a marking cycle at each humongous object allocation. We do
  // the check before we do the actual allocation. The reason for doing it
  // before the allocation is that we avoid having to keep track of the newly
  // allocated memory while we do a GC.
  if (policy()->need_to_start_conc_mark("concurrent humongous allocation",
                                        word_size)) {
    collect(GCCause::_g1_humongous_allocation);
  }

  // We will loop until a) we manage to successfully perform the
  // allocation or b) we successfully schedule a collection which
  // fails to perform the allocation. b) is the only case when we'll
  // return NULL.
  HeapWord* result = NULL;
  for (uint try_count = 1, gclocker_retry_count = 0; /* we'll return */; try_count += 1) {
    bool should_try_gc;
    uint gc_count_before;


    {
      MutexLocker x(Heap_lock);

      // Given that humongous objects are not allocated in young
      // regions, we'll first try to do the allocation without doing a
      // collection hoping that there's enough space in the heap.
      result = humongous_obj_allocate(word_size);
      if (result != NULL) {
        size_t size_in_regions = humongous_obj_size_in_regions(word_size);
        policy()->old_gen_alloc_tracker()->
          add_allocated_humongous_bytes_since_last_gc(size_in_regions * HeapRegion::GrainBytes);
        return result;
      }

      // Only try a GC if the GCLocker does not signal the need for a GC. Wait until
      // the GCLocker initiated GC has been performed and then retry. This includes
      // the case when the GC Locker is not active but has not been performed.
      should_try_gc = !GCLocker::needs_gc();
      // Read the GC count while still holding the Heap_lock.
      gc_count_before = total_collections();
    }

    if (should_try_gc) {
      bool succeeded;
      result = do_collection_pause(word_size, gc_count_before, &succeeded,
                                   GCCause::_g1_humongous_allocation);
      if (result != NULL) {
        assert(succeeded, "only way to get back a non-NULL result");
        log_trace(gc, alloc)("%s: Successfully scheduled collection returning " PTR_FORMAT,
                             Thread::current()->name(), p2i(result));
        size_t size_in_regions = humongous_obj_size_in_regions(word_size);
        policy()->old_gen_alloc_tracker()->
          record_collection_pause_humongous_allocation(size_in_regions * HeapRegion::GrainBytes);
        return result;
      }

      if (succeeded) {
        // We successfully scheduled a collection which failed to allocate. No
        // point in trying to allocate further. We'll just return NULL.
        log_trace(gc, alloc)("%s: Successfully scheduled collection failing to allocate "
                             SIZE_FORMAT " words", Thread::current()->name(), word_size);
        return NULL;
      }
      log_trace(gc, alloc)("%s: Unsuccessfully scheduled collection allocating " SIZE_FORMAT "",
                           Thread::current()->name(), word_size);
    } else {
      // Failed to schedule a collection.
      if (gclocker_retry_count > GCLockerRetryAllocationCount) {
        log_warning(gc, alloc)("%s: Retried waiting for GCLocker too often allocating "
                               SIZE_FORMAT " words", Thread::current()->name(), word_size);
        return NULL;
      }
      log_trace(gc, alloc)("%s: Stall until clear", Thread::current()->name());
      // The GCLocker is either active or the GCLocker initiated
      // GC has not yet been performed. Stall until it is and
      // then retry the allocation.
      GCLocker::stall_until_clear();
      gclocker_retry_count += 1;
    }


    // We can reach here if we were unsuccessful in scheduling a
    // collection (because another thread beat us to it) or if we were
    // stalled due to the GC locker. In either can we should retry the
    // allocation attempt in case another thread successfully
    // performed a collection and reclaimed enough space.
    // Humongous object allocation always needs a lock, so we wait for the retry
    // in the next iteration of the loop, unlike for the regular iteration case.
    // Give a warning if we seem to be looping forever.

    if ((QueuedAllocationWarningCount > 0) &&
        (try_count % QueuedAllocationWarningCount == 0)) {
      log_warning(gc, alloc)("%s: Retried allocation %u times for " SIZE_FORMAT " words",
                             Thread::current()->name(), try_count, word_size);
    }
  }

  ShouldNotReachHere();
  return NULL;
}

HeapWord* G1CollectedHeap::attempt_allocation_at_safepoint(size_t word_size,
                                                           bool expect_null_mutator_alloc_region) {
  assert_at_safepoint_on_vm_thread();
  assert(!_allocator->has_mutator_alloc_region() || !expect_null_mutator_alloc_region,
         "the current alloc region was unexpectedly found to be non-NULL");

  if (!is_humongous(word_size)) {
    return _allocator->attempt_allocation_locked(word_size);
  } else {
    HeapWord* result = humongous_obj_allocate(word_size);
    if (result != NULL && policy()->need_to_start_conc_mark("STW humongous allocation")) {
      collector_state()->set_initiate_conc_mark_if_possible(true);
    }
    return result;
  }

  ShouldNotReachHere();
}

class PostCompactionPrinterClosure: public HeapRegionClosure {
private:
  G1HRPrinter* _hr_printer;
public:
  bool do_heap_region(HeapRegion* hr) {
    assert(!hr->is_young(), "not expecting to find young regions");
    _hr_printer->post_compaction(hr);
    return false;
  }

  PostCompactionPrinterClosure(G1HRPrinter* hr_printer)
    : _hr_printer(hr_printer) { }
};

void G1CollectedHeap::print_hrm_post_compaction() {
  if (_hr_printer.is_active()) {
    PostCompactionPrinterClosure cl(hr_printer());
    heap_region_iterate(&cl);
  }
}

void G1CollectedHeap::abort_concurrent_cycle() {
  // If we start the compaction before the CM threads finish
  // scanning the root regions we might trip them over as we'll
  // be moving objects / updating references. So let's wait until
  // they are done. By telling them to abort, they should complete
  // early.
  _cm->root_regions()->abort();
  _cm->root_regions()->wait_until_scan_finished();

  // Disable discovery and empty the discovered lists
  // for the CM ref processor.
  _ref_processor_cm->disable_discovery();
  _ref_processor_cm->abandon_partial_discovery();
  _ref_processor_cm->verify_no_references_recorded();

  // Abandon current iterations of concurrent marking and concurrent
  // refinement, if any are in progress.
  concurrent_mark()->concurrent_cycle_abort();
}

void G1CollectedHeap::prepare_heap_for_full_collection() {
  // Make sure we'll choose a new allocation region afterwards.
  _allocator->release_mutator_alloc_regions();
  _allocator->abandon_gc_alloc_regions();

  // We may have added regions to the current incremental collection
  // set between the last GC or pause and now. We need to clear the
  // incremental collection set and then start rebuilding it afresh
  // after this full GC.
  abandon_collection_set(collection_set());

  _hrm.remove_all_free_regions();
}

void G1CollectedHeap::verify_before_full_collection(bool explicit_gc) {
  assert(!GCCause::is_user_requested_gc(gc_cause()) || explicit_gc, "invariant");
  assert_used_and_recalculate_used_equal(this);
  _verifier->verify_region_sets_optional();
  _verifier->verify_before_gc(G1HeapVerifier::G1VerifyFull);
  _verifier->check_bitmaps("Full GC Start");
}

void G1CollectedHeap::prepare_heap_for_mutators() {
  // Delete metaspaces for unloaded class loaders and clean up loader_data graph
  ClassLoaderDataGraph::purge(/*at_safepoint*/true);
  DEBUG_ONLY(MetaspaceUtils::verify();)

  // Prepare heap for normal collections.
  assert(num_free_regions() == 0, "we should not have added any free regions");
  rebuild_region_sets(false /* free_list_only */);
  abort_refinement();
  resize_heap_if_necessary();
  uncommit_regions_if_necessary();

  // Rebuild the strong code root lists for each region
  rebuild_strong_code_roots();

  // Purge code root memory
  purge_code_root_memory();

  // Start a new incremental collection set for the next pause
  start_new_collection_set();

  _allocator->init_mutator_alloc_regions();

  // Post collection state updates.
  MetaspaceGC::compute_new_size();
}

void G1CollectedHeap::abort_refinement() {
  if (_hot_card_cache->use_cache()) {
    _hot_card_cache->reset_hot_cache();
  }

  // Discard all remembered set updates and reset refinement statistics.
  G1BarrierSet::dirty_card_queue_set().abandon_logs();
  assert(G1BarrierSet::dirty_card_queue_set().num_cards() == 0,
         "DCQS should be empty");
  concurrent_refine()->get_and_reset_refinement_stats();
}

void G1CollectedHeap::verify_after_full_collection() {
  _hrm.verify_optional();
  _verifier->verify_region_sets_optional();
  _verifier->verify_after_gc(G1HeapVerifier::G1VerifyFull);

  // This call implicitly verifies that the next bitmap is clear after Full GC.
  _verifier->check_bitmaps("Full GC End");

  // At this point there should be no regions in the
  // entire heap tagged as young.
  assert(check_young_list_empty(), "young list should be empty at this point");

  // Note: since we've just done a full GC, concurrent
  // marking is no longer active. Therefore we need not
  // re-enable reference discovery for the CM ref processor.
  // That will be done at the start of the next marking cycle.
  // We also know that the STW processor should no longer
  // discover any new references.
  assert(!_ref_processor_stw->discovery_enabled(), "Postcondition");
  assert(!_ref_processor_cm->discovery_enabled(), "Postcondition");
  _ref_processor_stw->verify_no_references_recorded();
  _ref_processor_cm->verify_no_references_recorded();
}

void G1CollectedHeap::print_heap_after_full_collection(G1HeapTransition* heap_transition) {
  // Post collection logging.
  // We should do this after we potentially resize the heap so
  // that all the COMMIT / UNCOMMIT events are generated before
  // the compaction events.
  print_hrm_post_compaction();
  heap_transition->print();
  print_heap_after_gc();
  print_heap_regions();
}

bool G1CollectedHeap::do_full_collection(bool explicit_gc,
                                         bool clear_all_soft_refs,
                                         bool do_maximum_compaction) {
  assert_at_safepoint_on_vm_thread();

  if (GCLocker::check_active_before_gc()) {
    // Full GC was not completed.
    return false;
  }

  const bool do_clear_all_soft_refs = clear_all_soft_refs ||
      soft_ref_policy()->should_clear_all_soft_refs();

  G1FullCollector collector(this, explicit_gc, do_clear_all_soft_refs, do_maximum_compaction);
  GCTraceTime(Info, gc) tm("Pause Full", NULL, gc_cause(), true);

  collector.prepare_collection();
  collector.collect();
  collector.complete_collection();

  // Full collection was successfully completed.
  return true;
}

void G1CollectedHeap::do_full_collection(bool clear_all_soft_refs) {
  // Currently, there is no facility in the do_full_collection(bool) API to notify
  // the caller that the collection did not succeed (e.g., because it was locked
  // out by the GC locker). So, right now, we'll ignore the return value.
  // When clear_all_soft_refs is set we want to do a maximum compaction
  // not leaving any dead wood.
  bool do_maximum_compaction = clear_all_soft_refs;
  bool dummy = do_full_collection(true,                /* explicit_gc */
                                  clear_all_soft_refs,
                                  do_maximum_compaction);
}

void G1CollectedHeap::resize_heap_if_necessary() {
  assert_at_safepoint_on_vm_thread();

  bool should_expand;
  size_t resize_amount = _heap_sizing_policy->full_collection_resize_amount(should_expand);

  if (resize_amount == 0) {
    return;
  } else if (should_expand) {
    expand(resize_amount, _workers);
  } else {
    shrink(resize_amount);
  }
}

HeapWord* G1CollectedHeap::satisfy_failed_allocation_helper(size_t word_size,
                                                            bool do_gc,
                                                            bool clear_all_soft_refs,
                                                            bool expect_null_mutator_alloc_region,
                                                            bool* gc_succeeded) {
  *gc_succeeded = true;
  // Let's attempt the allocation first.
  HeapWord* result =
    attempt_allocation_at_safepoint(word_size,
                                    expect_null_mutator_alloc_region);
  if (result != NULL) {
    return result;
  }

  // In a G1 heap, we're supposed to keep allocation from failing by
  // incremental pauses.  Therefore, at least for now, we'll favor
  // expansion over collection.  (This might change in the future if we can
  // do something smarter than full collection to satisfy a failed alloc.)
  result = expand_and_allocate(word_size);
  if (result != NULL) {
    return result;
  }

  if (do_gc) {
    // When clear_all_soft_refs is set we want to do a maximum compaction
    // not leaving any dead wood.
    bool do_maximum_compaction = clear_all_soft_refs;
    // Expansion didn't work, we'll try to do a Full GC.
    *gc_succeeded = do_full_collection(false, /* explicit_gc */
                                       clear_all_soft_refs,
                                       do_maximum_compaction);
  }

  return NULL;
}

HeapWord* G1CollectedHeap::satisfy_failed_allocation(size_t word_size,
                                                     bool* succeeded) {
  assert_at_safepoint_on_vm_thread();

  // Attempts to allocate followed by Full GC.
  HeapWord* result =
    satisfy_failed_allocation_helper(word_size,
                                     true,  /* do_gc */
                                     false, /* clear_all_soft_refs */
                                     false, /* expect_null_mutator_alloc_region */
                                     succeeded);

  if (result != NULL || !*succeeded) {
    return result;
  }

  // Attempts to allocate followed by Full GC that will collect all soft references.
  result = satisfy_failed_allocation_helper(word_size,
                                            true, /* do_gc */
                                            true, /* clear_all_soft_refs */
                                            true, /* expect_null_mutator_alloc_region */
                                            succeeded);

  if (result != NULL || !*succeeded) {
    return result;
  }

  // Attempts to allocate, no GC
  result = satisfy_failed_allocation_helper(word_size,
                                            false, /* do_gc */
                                            false, /* clear_all_soft_refs */
                                            true,  /* expect_null_mutator_alloc_region */
                                            succeeded);

  if (result != NULL) {
    return result;
  }

  assert(!soft_ref_policy()->should_clear_all_soft_refs(),
         "Flag should have been handled and cleared prior to this point");

  // What else?  We might try synchronous finalization later.  If the total
  // space available is large enough for the allocation, then a more
  // complete compaction phase than we've tried so far might be
  // appropriate.
  return NULL;
}

// Attempting to expand the heap sufficiently
// to support an allocation of the given "word_size".  If
// successful, perform the allocation and return the address of the
// allocated block, or else "NULL".

HeapWord* G1CollectedHeap::expand_and_allocate(size_t word_size) {
  assert_at_safepoint_on_vm_thread();

  _verifier->verify_region_sets_optional();

  size_t expand_bytes = MAX2(word_size * HeapWordSize, MinHeapDeltaBytes);
  log_debug(gc, ergo, heap)("Attempt heap expansion (allocation request failed). Allocation request: " SIZE_FORMAT "B",
                            word_size * HeapWordSize);


  if (expand(expand_bytes, _workers)) {
    _hrm.verify_optional();
    _verifier->verify_region_sets_optional();
    return attempt_allocation_at_safepoint(word_size,
                                           false /* expect_null_mutator_alloc_region */);
  }
  return NULL;
}

bool G1CollectedHeap::expand(size_t expand_bytes, WorkGang* pretouch_workers, double* expand_time_ms) {
  size_t aligned_expand_bytes = ReservedSpace::page_align_size_up(expand_bytes);
  aligned_expand_bytes = align_up(aligned_expand_bytes,
                                       HeapRegion::GrainBytes);

  log_debug(gc, ergo, heap)("Expand the heap. requested expansion amount: " SIZE_FORMAT "B expansion amount: " SIZE_FORMAT "B",
                            expand_bytes, aligned_expand_bytes);

  if (is_maximal_no_gc()) {
    log_debug(gc, ergo, heap)("Did not expand the heap (heap already fully expanded)");
    return false;
  }

  double expand_heap_start_time_sec = os::elapsedTime();
  uint regions_to_expand = (uint)(aligned_expand_bytes / HeapRegion::GrainBytes);
  assert(regions_to_expand > 0, "Must expand by at least one region");

  uint expanded_by = _hrm.expand_by(regions_to_expand, pretouch_workers);
  if (expand_time_ms != NULL) {
    *expand_time_ms = (os::elapsedTime() - expand_heap_start_time_sec) * MILLIUNITS;
  }

  if (expanded_by > 0) {
    size_t actual_expand_bytes = expanded_by * HeapRegion::GrainBytes;
    assert(actual_expand_bytes <= aligned_expand_bytes, "post-condition");
    policy()->record_new_heap_size(num_regions());
  } else {
    log_debug(gc, ergo, heap)("Did not expand the heap (heap expansion operation failed)");

    // The expansion of the virtual storage space was unsuccessful.
    // Let's see if it was because we ran out of swap.
    if (G1ExitOnExpansionFailure &&
        _hrm.available() >= regions_to_expand) {
      // We had head room...
      vm_exit_out_of_memory(aligned_expand_bytes, OOM_MMAP_ERROR, "G1 heap expansion");
    }
  }
  return regions_to_expand > 0;
}

bool G1CollectedHeap::expand_single_region(uint node_index) {
  uint expanded_by = _hrm.expand_on_preferred_node(node_index);

  if (expanded_by == 0) {
    assert(is_maximal_no_gc(), "Should be no regions left, available: %u", _hrm.available());
    log_debug(gc, ergo, heap)("Did not expand the heap (heap already fully expanded)");
    return false;
  }

  policy()->record_new_heap_size(num_regions());
  return true;
}

void G1CollectedHeap::shrink_helper(size_t shrink_bytes) {
  size_t aligned_shrink_bytes =
    ReservedSpace::page_align_size_down(shrink_bytes);
  aligned_shrink_bytes = align_down(aligned_shrink_bytes,
                                         HeapRegion::GrainBytes);
  uint num_regions_to_remove = (uint)(shrink_bytes / HeapRegion::GrainBytes);

  uint num_regions_removed = _hrm.shrink_by(num_regions_to_remove);
  size_t shrunk_bytes = num_regions_removed * HeapRegion::GrainBytes;

  log_debug(gc, ergo, heap)("Shrink the heap. requested shrinking amount: " SIZE_FORMAT "B aligned shrinking amount: " SIZE_FORMAT "B attempted shrinking amount: " SIZE_FORMAT "B",
                            shrink_bytes, aligned_shrink_bytes, shrunk_bytes);
  if (num_regions_removed > 0) {
    log_debug(gc, heap)("Uncommittable regions after shrink: %u", num_regions_removed);
    policy()->record_new_heap_size(num_regions());
  } else {
    log_debug(gc, ergo, heap)("Did not expand the heap (heap shrinking operation failed)");
  }
}

void G1CollectedHeap::shrink(size_t shrink_bytes) {
  _verifier->verify_region_sets_optional();

  // We should only reach here at the end of a Full GC or during Remark which
  // means we should not not be holding to any GC alloc regions. The method
  // below will make sure of that and do any remaining clean up.
  _allocator->abandon_gc_alloc_regions();

  // Instead of tearing down / rebuilding the free lists here, we
  // could instead use the remove_all_pending() method on free_list to
  // remove only the ones that we need to remove.
  _hrm.remove_all_free_regions();
  shrink_helper(shrink_bytes);
  rebuild_region_sets(true /* free_list_only */);

  _hrm.verify_optional();
  _verifier->verify_region_sets_optional();
}

class OldRegionSetChecker : public HeapRegionSetChecker {
public:
  void check_mt_safety() {
    // Master Old Set MT safety protocol:
    // (a) If we're at a safepoint, operations on the master old set
    // should be invoked:
    // - by the VM thread (which will serialize them), or
    // - by the GC workers while holding the FreeList_lock, if we're
    //   at a safepoint for an evacuation pause (this lock is taken
    //   anyway when an GC alloc region is retired so that a new one
    //   is allocated from the free list), or
    // - by the GC workers while holding the OldSets_lock, if we're at a
    //   safepoint for a cleanup pause.
    // (b) If we're not at a safepoint, operations on the master old set
    // should be invoked while holding the Heap_lock.

    if (SafepointSynchronize::is_at_safepoint()) {
      guarantee(Thread::current()->is_VM_thread() ||
                FreeList_lock->owned_by_self() || OldSets_lock->owned_by_self(),
                "master old set MT safety protocol at a safepoint");
    } else {
      guarantee(Heap_lock->owned_by_self(), "master old set MT safety protocol outside a safepoint");
    }
  }
  bool is_correct_type(HeapRegion* hr) { return hr->is_old(); }
  const char* get_description() { return "Old Regions"; }
};

class ArchiveRegionSetChecker : public HeapRegionSetChecker {
public:
  void check_mt_safety() {
    guarantee(!Universe::is_fully_initialized() || SafepointSynchronize::is_at_safepoint(),
              "May only change archive regions during initialization or safepoint.");
  }
  bool is_correct_type(HeapRegion* hr) { return hr->is_archive(); }
  const char* get_description() { return "Archive Regions"; }
};

class HumongousRegionSetChecker : public HeapRegionSetChecker {
public:
  void check_mt_safety() {
    // Humongous Set MT safety protocol:
    // (a) If we're at a safepoint, operations on the master humongous
    // set should be invoked by either the VM thread (which will
    // serialize them) or by the GC workers while holding the
    // OldSets_lock.
    // (b) If we're not at a safepoint, operations on the master
    // humongous set should be invoked while holding the Heap_lock.

    if (SafepointSynchronize::is_at_safepoint()) {
      guarantee(Thread::current()->is_VM_thread() ||
                OldSets_lock->owned_by_self(),
                "master humongous set MT safety protocol at a safepoint");
    } else {
      guarantee(Heap_lock->owned_by_self(),
                "master humongous set MT safety protocol outside a safepoint");
    }
  }
  bool is_correct_type(HeapRegion* hr) { return hr->is_humongous(); }
  const char* get_description() { return "Humongous Regions"; }
};

G1CollectedHeap::G1CollectedHeap() :
  CollectedHeap(),
  _service_thread(NULL),
  _periodic_gc_task(NULL),
  _free_card_set_memory_task(NULL),
  _workers(NULL),
  _card_table(NULL),
  _collection_pause_end(Ticks::now()),
  _soft_ref_policy(),
  _old_set("Old Region Set", new OldRegionSetChecker()),
  _archive_set("Archive Region Set", new ArchiveRegionSetChecker()),
  _humongous_set("Humongous Region Set", new HumongousRegionSetChecker()),
  _bot(NULL),
  _listener(),
  _numa(G1NUMA::create()),
  _hrm(),
  _allocator(NULL),
  _verifier(NULL),
  _summary_bytes_used(0),
  _bytes_used_during_gc(0),
  _archive_allocator(NULL),
  _survivor_evac_stats("Young", YoungPLABSize, PLABWeight),
  _old_evac_stats("Old", OldPLABSize, PLABWeight),
  _expand_heap_after_alloc_failure(true),
  _g1mm(NULL),
  _humongous_reclaim_candidates(),
  _num_humongous_objects(0),
  _num_humongous_reclaim_candidates(0),
  _hr_printer(),
  _collector_state(),
  _old_marking_cycles_started(0),
  _old_marking_cycles_completed(0),
  _eden(),
  _survivor(),
  _gc_timer_stw(new (ResourceObj::C_HEAP, mtGC) STWGCTimer()),
  _gc_tracer_stw(new (ResourceObj::C_HEAP, mtGC) G1NewTracer()),
  _policy(new G1Policy(_gc_timer_stw)),
  _heap_sizing_policy(NULL),
  _collection_set(this, _policy),
  _hot_card_cache(NULL),
  _rem_set(NULL),
  _card_set_config(),
  _cm(NULL),
  _cm_thread(NULL),
  _cr(NULL),
  _task_queues(NULL),
  _num_regions_failed_evacuation(0),
  _evacuation_failed_info_array(NULL),
  _preserved_marks_set(true /* in_c_heap */),
#ifndef PRODUCT
  _evacuation_failure_alot_for_current_gc(false),
  _evacuation_failure_alot_gc_number(0),
  _evacuation_failure_alot_count(0),
#endif
  _ref_processor_stw(NULL),
  _is_alive_closure_stw(this),
  _is_subject_to_discovery_stw(this),
  _ref_processor_cm(NULL),
  _is_alive_closure_cm(this),
  _is_subject_to_discovery_cm(this),
  _region_attr() {

  _verifier = new G1HeapVerifier(this);

  _allocator = new G1Allocator(this);

  _heap_sizing_policy = G1HeapSizingPolicy::create(this, _policy->analytics());

  _humongous_object_threshold_in_words = humongous_threshold_for(HeapRegion::GrainWords);

  // Override the default _filler_array_max_size so that no humongous filler
  // objects are created.
  _filler_array_max_size = _humongous_object_threshold_in_words;

  uint n_queues = ParallelGCThreads;
  _task_queues = new G1ScannerTasksQueueSet(n_queues);

  _evacuation_failed_info_array = NEW_C_HEAP_ARRAY(EvacuationFailedInfo, n_queues, mtGC);

  for (uint i = 0; i < n_queues; i++) {
    G1ScannerTasksQueue* q = new G1ScannerTasksQueue();
    q->initialize();
    _task_queues->register_queue(i, q);
    ::new (&_evacuation_failed_info_array[i]) EvacuationFailedInfo();
  }

  // Initialize the G1EvacuationFailureALot counters and flags.
  NOT_PRODUCT(reset_evacuation_should_fail();)
  _gc_tracer_stw->initialize();

  guarantee(_task_queues != NULL, "task_queues allocation failure.");
}

G1RegionToSpaceMapper* G1CollectedHeap::create_aux_memory_mapper(const char* description,
                                                                 size_t size,
                                                                 size_t translation_factor) {
  size_t preferred_page_size = os::page_size_for_region_unaligned(size, 1);
  // Allocate a new reserved space, preferring to use large pages.
  ReservedSpace rs(size, preferred_page_size);
  size_t page_size = rs.page_size();
  G1RegionToSpaceMapper* result  =
    G1RegionToSpaceMapper::create_mapper(rs,
                                         size,
                                         page_size,
                                         HeapRegion::GrainBytes,
                                         translation_factor,
                                         mtGC);

  os::trace_page_sizes_for_requested_size(description,
                                          size,
                                          page_size,
                                          preferred_page_size,
                                          rs.base(),
                                          rs.size());

  return result;
}

jint G1CollectedHeap::initialize_concurrent_refinement() {
  jint ecode = JNI_OK;
  _cr = G1ConcurrentRefine::create(&ecode);
  return ecode;
}

jint G1CollectedHeap::initialize_service_thread() {
  _service_thread = new G1ServiceThread();
  if (_service_thread->osthread() == NULL) {
    vm_shutdown_during_initialization("Could not create G1ServiceThread");
    return JNI_ENOMEM;
  }
  return JNI_OK;
}

jint G1CollectedHeap::initialize() {

  // Necessary to satisfy locking discipline assertions.

  MutexLocker x(Heap_lock);

  // While there are no constraints in the GC code that HeapWordSize
  // be any particular value, there are multiple other areas in the
  // system which believe this to be true (e.g. oop->object_size in some
  // cases incorrectly returns the size in wordSize units rather than
  // HeapWordSize).
  guarantee(HeapWordSize == wordSize, "HeapWordSize must equal wordSize");

  size_t init_byte_size = InitialHeapSize;
  size_t reserved_byte_size = G1Arguments::heap_reserved_size_bytes();

  // Ensure that the sizes are properly aligned.
  Universe::check_alignment(init_byte_size, HeapRegion::GrainBytes, "g1 heap");
  Universe::check_alignment(reserved_byte_size, HeapRegion::GrainBytes, "g1 heap");
  Universe::check_alignment(reserved_byte_size, HeapAlignment, "g1 heap");

  // Reserve the maximum.

  // When compressed oops are enabled, the preferred heap base
  // is calculated by subtracting the requested size from the
  // 32Gb boundary and using the result as the base address for
  // heap reservation. If the requested size is not aligned to
  // HeapRegion::GrainBytes (i.e. the alignment that is passed
  // into the ReservedHeapSpace constructor) then the actual
  // base of the reserved heap may end up differing from the
  // address that was requested (i.e. the preferred heap base).
  // If this happens then we could end up using a non-optimal
  // compressed oops mode.

  ReservedHeapSpace heap_rs = Universe::reserve_heap(reserved_byte_size,
                                                     HeapAlignment);

  initialize_reserved_region(heap_rs);

  // Create the barrier set for the entire reserved region.
  G1CardTable* ct = new G1CardTable(heap_rs.region());
  ct->initialize();
  G1BarrierSet* bs = new G1BarrierSet(ct);
  bs->initialize();
  assert(bs->is_a(BarrierSet::G1BarrierSet), "sanity");
  BarrierSet::set_barrier_set(bs);
  _card_table = ct;

  {
    G1SATBMarkQueueSet& satbqs = bs->satb_mark_queue_set();
    satbqs.set_process_completed_buffers_threshold(G1SATBProcessCompletedThreshold);
    satbqs.set_buffer_enqueue_threshold_percentage(G1SATBBufferEnqueueingThresholdPercent);
  }

  // Create the hot card cache.
  _hot_card_cache = new G1HotCardCache(this);

  // Create space mappers.
  size_t page_size = heap_rs.page_size();
  G1RegionToSpaceMapper* heap_storage =
    G1RegionToSpaceMapper::create_mapper(heap_rs,
                                         heap_rs.size(),
                                         page_size,
                                         HeapRegion::GrainBytes,
                                         1,
                                         mtJavaHeap);
  if(heap_storage == NULL) {
    vm_shutdown_during_initialization("Could not initialize G1 heap");
    return JNI_ERR;
  }

  os::trace_page_sizes("Heap",
                       MinHeapSize,
                       reserved_byte_size,
                       page_size,
                       heap_rs.base(),
                       heap_rs.size());
  heap_storage->set_mapping_changed_listener(&_listener);

  // Create storage for the BOT, card table, card counts table (hot card cache) and the bitmaps.
  G1RegionToSpaceMapper* bot_storage =
    create_aux_memory_mapper("Block Offset Table",
                             G1BlockOffsetTable::compute_size(heap_rs.size() / HeapWordSize),
                             G1BlockOffsetTable::heap_map_factor());

  G1RegionToSpaceMapper* cardtable_storage =
    create_aux_memory_mapper("Card Table",
                             G1CardTable::compute_size(heap_rs.size() / HeapWordSize),
                             G1CardTable::heap_map_factor());

  G1RegionToSpaceMapper* card_counts_storage =
    create_aux_memory_mapper("Card Counts Table",
                             G1CardCounts::compute_size(heap_rs.size() / HeapWordSize),
                             G1CardCounts::heap_map_factor());

  size_t bitmap_size = G1CMBitMap::compute_size(heap_rs.size());
  G1RegionToSpaceMapper* prev_bitmap_storage =
    create_aux_memory_mapper("Prev Bitmap", bitmap_size, G1CMBitMap::heap_map_factor());
  G1RegionToSpaceMapper* next_bitmap_storage =
    create_aux_memory_mapper("Next Bitmap", bitmap_size, G1CMBitMap::heap_map_factor());

  _hrm.initialize(heap_storage, prev_bitmap_storage, next_bitmap_storage, bot_storage, cardtable_storage, card_counts_storage);
  _card_table->initialize(cardtable_storage);

  // Do later initialization work for concurrent refinement.
  _hot_card_cache->initialize(card_counts_storage);

  // 6843694 - ensure that the maximum region index can fit
  // in the remembered set structures.
  const uint max_region_idx = (1U << (sizeof(RegionIdx_t)*BitsPerByte-1)) - 1;
  guarantee((max_reserved_regions() - 1) <= max_region_idx, "too many regions");

  // The G1FromCardCache reserves card with value 0 as "invalid", so the heap must not
  // start within the first card.
  guarantee(heap_rs.base() >= (char*)G1CardTable::card_size, "Java heap must not start within the first card.");
  G1FromCardCache::initialize(max_reserved_regions());
  // Also create a G1 rem set.
  _rem_set = new G1RemSet(this, _card_table, _hot_card_cache);
  _rem_set->initialize(max_reserved_regions());

  size_t max_cards_per_region = ((size_t)1 << (sizeof(CardIdx_t)*BitsPerByte-1)) - 1;
  guarantee(HeapRegion::CardsPerRegion > 0, "make sure it's initialized");
  guarantee(HeapRegion::CardsPerRegion < max_cards_per_region,
            "too many cards per region");

  FreeRegionList::set_unrealistically_long_length(max_regions() + 1);

  _bot = new G1BlockOffsetTable(reserved(), bot_storage);

  {
    size_t granularity = HeapRegion::GrainBytes;

    _region_attr.initialize(reserved(), granularity);
    _humongous_reclaim_candidates.initialize(reserved(), granularity);
  }

  _workers = new WorkGang("GC Thread", ParallelGCThreads,
                          true /* are_GC_task_threads */,
                          false /* are_ConcurrentGC_threads */);
  if (_workers == NULL) {
    return JNI_ENOMEM;
  }
  _workers->initialize_workers();

  _numa->set_region_info(HeapRegion::GrainBytes, page_size);

  // Create the G1ConcurrentMark data structure and thread.
  // (Must do this late, so that "max_[reserved_]regions" is defined.)
  _cm = new G1ConcurrentMark(this, prev_bitmap_storage, next_bitmap_storage);
  _cm_thread = _cm->cm_thread();

  // Now expand into the initial heap size.
  if (!expand(init_byte_size, _workers)) {
    vm_shutdown_during_initialization("Failed to allocate initial heap.");
    return JNI_ENOMEM;
  }

  // Perform any initialization actions delegated to the policy.
  policy()->init(this, &_collection_set);

  jint ecode = initialize_concurrent_refinement();
  if (ecode != JNI_OK) {
    return ecode;
  }

  ecode = initialize_service_thread();
  if (ecode != JNI_OK) {
    return ecode;
  }

  // Initialize and schedule sampling task on service thread.
  _rem_set->initialize_sampling_task(service_thread());

  // Create and schedule the periodic gc task on the service thread.
  _periodic_gc_task = new G1PeriodicGCTask("Periodic GC Task");
  _service_thread->register_task(_periodic_gc_task);

  _free_card_set_memory_task = new G1CardSetFreeMemoryTask("Card Set Free Memory Task");
  _service_thread->register_task(_free_card_set_memory_task);

  {
    G1DirtyCardQueueSet& dcqs = G1BarrierSet::dirty_card_queue_set();
    dcqs.set_process_cards_threshold(concurrent_refine()->yellow_zone());
    dcqs.set_max_cards(concurrent_refine()->red_zone());
  }

  // Here we allocate the dummy HeapRegion that is required by the
  // G1AllocRegion class.
  HeapRegion* dummy_region = _hrm.get_dummy_region();

  // We'll re-use the same region whether the alloc region will
  // require BOT updates or not and, if it doesn't, then a non-young
  // region will complain that it cannot support allocations without
  // BOT updates. So we'll tag the dummy region as eden to avoid that.
  dummy_region->set_eden();
  // Make sure it's full.
  dummy_region->set_top(dummy_region->end());
  G1AllocRegion::setup(this, dummy_region);

  _allocator->init_mutator_alloc_regions();

  // Do create of the monitoring and management support so that
  // values in the heap have been properly initialized.
  _g1mm = new G1MonitoringSupport(this);

  _preserved_marks_set.init(ParallelGCThreads);

  _collection_set.initialize(max_reserved_regions());

  G1InitLogger::print();

  return JNI_OK;
}

void G1CollectedHeap::stop() {
  // Stop all concurrent threads. We do this to make sure these threads
  // do not continue to execute and access resources (e.g. logging)
  // that are destroyed during shutdown.
  _cr->stop();
  _service_thread->stop();
  _cm_thread->stop();
}

void G1CollectedHeap::safepoint_synchronize_begin() {
  SuspendibleThreadSet::synchronize();
}

void G1CollectedHeap::safepoint_synchronize_end() {
  SuspendibleThreadSet::desynchronize();
}

void G1CollectedHeap::post_initialize() {
  CollectedHeap::post_initialize();
  ref_processing_init();
}

void G1CollectedHeap::ref_processing_init() {
  // Reference processing in G1 currently works as follows:
  //
  // * There are two reference processor instances. One is
  //   used to record and process discovered references
  //   during concurrent marking; the other is used to
  //   record and process references during STW pauses
  //   (both full and incremental).
  // * Both ref processors need to 'span' the entire heap as
  //   the regions in the collection set may be dotted around.
  //
  // * For the concurrent marking ref processor:
  //   * Reference discovery is enabled at concurrent start.
  //   * Reference discovery is disabled and the discovered
  //     references processed etc during remarking.
  //   * Reference discovery is MT (see below).
  //   * Reference discovery requires a barrier (see below).
  //   * Reference processing may or may not be MT
  //     (depending on the value of ParallelRefProcEnabled
  //     and ParallelGCThreads).
  //   * A full GC disables reference discovery by the CM
  //     ref processor and abandons any entries on it's
  //     discovered lists.
  //
  // * For the STW processor:
  //   * Non MT discovery is enabled at the start of a full GC.
  //   * Processing and enqueueing during a full GC is non-MT.
  //   * During a full GC, references are processed after marking.
  //
  //   * Discovery (may or may not be MT) is enabled at the start
  //     of an incremental evacuation pause.
  //   * References are processed near the end of a STW evacuation pause.
  //   * For both types of GC:
  //     * Discovery is atomic - i.e. not concurrent.
  //     * Reference discovery will not need a barrier.

  // Concurrent Mark ref processor
  _ref_processor_cm =
    new ReferenceProcessor(&_is_subject_to_discovery_cm,
                           ParallelGCThreads,                              // degree of mt processing
                           (ParallelGCThreads > 1) || (ConcGCThreads > 1), // mt discovery
                           MAX2(ParallelGCThreads, ConcGCThreads),         // degree of mt discovery
                           false,                                          // Reference discovery is not atomic
                           &_is_alive_closure_cm,                          // is alive closure
                           true);                                          // allow changes to number of processing threads

  // STW ref processor
  _ref_processor_stw =
    new ReferenceProcessor(&_is_subject_to_discovery_stw,
                           ParallelGCThreads,                    // degree of mt processing
                           (ParallelGCThreads > 1),              // mt discovery
                           ParallelGCThreads,                    // degree of mt discovery
                           true,                                 // Reference discovery is atomic
                           &_is_alive_closure_stw,               // is alive closure
                           true);                                // allow changes to number of processing threads
}

SoftRefPolicy* G1CollectedHeap::soft_ref_policy() {
  return &_soft_ref_policy;
}

size_t G1CollectedHeap::capacity() const {
  return _hrm.length() * HeapRegion::GrainBytes;
}

size_t G1CollectedHeap::unused_committed_regions_in_bytes() const {
  return _hrm.total_free_bytes();
}

void G1CollectedHeap::iterate_hcc_closure(G1CardTableEntryClosure* cl, uint worker_id) {
  _hot_card_cache->drain(cl, worker_id);
}

// Computes the sum of the storage used by the various regions.
size_t G1CollectedHeap::used() const {
  size_t result = _summary_bytes_used + _allocator->used_in_alloc_regions();
  if (_archive_allocator != NULL) {
    result += _archive_allocator->used();
  }
  return result;
}

size_t G1CollectedHeap::used_unlocked() const {
  return _summary_bytes_used;
}

class SumUsedClosure: public HeapRegionClosure {
  size_t _used;
public:
  SumUsedClosure() : _used(0) {}
  bool do_heap_region(HeapRegion* r) {
    _used += r->used();
    return false;
  }
  size_t result() { return _used; }
};

size_t G1CollectedHeap::recalculate_used() const {
  SumUsedClosure blk;
  heap_region_iterate(&blk);
  return blk.result();
}

bool  G1CollectedHeap::is_user_requested_concurrent_full_gc(GCCause::Cause cause) {
  switch (cause) {
    case GCCause::_java_lang_system_gc:                 return ExplicitGCInvokesConcurrent;
    case GCCause::_dcmd_gc_run:                         return ExplicitGCInvokesConcurrent;
    case GCCause::_wb_conc_mark:                        return true;
    default :                                           return false;
  }
}

bool G1CollectedHeap::should_do_concurrent_full_gc(GCCause::Cause cause) {
  switch (cause) {
    case GCCause::_g1_humongous_allocation: return true;
    case GCCause::_g1_periodic_collection:  return G1PeriodicGCInvokesConcurrent;
    case GCCause::_wb_breakpoint:           return true;
    default:                                return is_user_requested_concurrent_full_gc(cause);
  }
}

bool G1CollectedHeap::should_upgrade_to_full_gc(GCCause::Cause cause) {
  if (should_do_concurrent_full_gc(_gc_cause)) {
    return false;
  } else if (has_regions_left_for_allocation()) {
    return false;
  } else {
    return true;
  }
}

#ifndef PRODUCT
void G1CollectedHeap::allocate_dummy_regions() {
  // Let's fill up most of the region
  size_t word_size = HeapRegion::GrainWords - 1024;
  // And as a result the region we'll allocate will be humongous.
  guarantee(is_humongous(word_size), "sanity");

  // _filler_array_max_size is set to humongous object threshold
  // but temporarily change it to use CollectedHeap::fill_with_object().
  AutoModifyRestore<size_t> temporarily(_filler_array_max_size, word_size);

  for (uintx i = 0; i < G1DummyRegionsPerGC; ++i) {
    // Let's use the existing mechanism for the allocation
    HeapWord* dummy_obj = humongous_obj_allocate(word_size);
    if (dummy_obj != NULL) {
      MemRegion mr(dummy_obj, word_size);
      CollectedHeap::fill_with_object(mr);
    } else {
      // If we can't allocate once, we probably cannot allocate
      // again. Let's get out of the loop.
      break;
    }
  }
}
#endif // !PRODUCT

void G1CollectedHeap::increment_old_marking_cycles_started() {
  assert(_old_marking_cycles_started == _old_marking_cycles_completed ||
         _old_marking_cycles_started == _old_marking_cycles_completed + 1,
         "Wrong marking cycle count (started: %d, completed: %d)",
         _old_marking_cycles_started, _old_marking_cycles_completed);

  _old_marking_cycles_started++;
}

void G1CollectedHeap::increment_old_marking_cycles_completed(bool concurrent,
                                                             bool whole_heap_examined) {
  MonitorLocker ml(G1OldGCCount_lock, Mutex::_no_safepoint_check_flag);

  // We assume that if concurrent == true, then the caller is a
  // concurrent thread that was joined the Suspendible Thread
  // Set. If there's ever a cheap way to check this, we should add an
  // assert here.

  // Given that this method is called at the end of a Full GC or of a
  // concurrent cycle, and those can be nested (i.e., a Full GC can
  // interrupt a concurrent cycle), the number of full collections
  // completed should be either one (in the case where there was no
  // nesting) or two (when a Full GC interrupted a concurrent cycle)
  // behind the number of full collections started.

  // This is the case for the inner caller, i.e. a Full GC.
  assert(concurrent ||
         (_old_marking_cycles_started == _old_marking_cycles_completed + 1) ||
         (_old_marking_cycles_started == _old_marking_cycles_completed + 2),
         "for inner caller (Full GC): _old_marking_cycles_started = %u "
         "is inconsistent with _old_marking_cycles_completed = %u",
         _old_marking_cycles_started, _old_marking_cycles_completed);

  // This is the case for the outer caller, i.e. the concurrent cycle.
  assert(!concurrent ||
         (_old_marking_cycles_started == _old_marking_cycles_completed + 1),
         "for outer caller (concurrent cycle): "
         "_old_marking_cycles_started = %u "
         "is inconsistent with _old_marking_cycles_completed = %u",
         _old_marking_cycles_started, _old_marking_cycles_completed);

  _old_marking_cycles_completed += 1;
  if (whole_heap_examined) {
    // Signal that we have completed a visit to all live objects.
    record_whole_heap_examined_timestamp();
  }

  // We need to clear the "in_progress" flag in the CM thread before
  // we wake up any waiters (especially when ExplicitInvokesConcurrent
  // is set) so that if a waiter requests another System.gc() it doesn't
  // incorrectly see that a marking cycle is still in progress.
  if (concurrent) {
    _cm_thread->set_idle();
  }

  // Notify threads waiting in System.gc() (with ExplicitGCInvokesConcurrent)
  // for a full GC to finish that their wait is over.
  ml.notify_all();
}

void G1CollectedHeap::collect(GCCause::Cause cause) {
  try_collect(cause);
}

// Return true if (x < y) with allowance for wraparound.
static bool gc_counter_less_than(uint x, uint y) {
  return (x - y) > (UINT_MAX/2);
}

// LOG_COLLECT_CONCURRENTLY(cause, msg, args...)
// Macro so msg printing is format-checked.
#define LOG_COLLECT_CONCURRENTLY(cause, ...)                            \
  do {                                                                  \
    LogTarget(Trace, gc) LOG_COLLECT_CONCURRENTLY_lt;                   \
    if (LOG_COLLECT_CONCURRENTLY_lt.is_enabled()) {                     \
      ResourceMark rm; /* For thread name. */                           \
      LogStream LOG_COLLECT_CONCURRENTLY_s(&LOG_COLLECT_CONCURRENTLY_lt); \
      LOG_COLLECT_CONCURRENTLY_s.print("%s: Try Collect Concurrently (%s): ", \
                                       Thread::current()->name(),       \
                                       GCCause::to_string(cause));      \
      LOG_COLLECT_CONCURRENTLY_s.print(__VA_ARGS__);                    \
    }                                                                   \
  } while (0)

#define LOG_COLLECT_CONCURRENTLY_COMPLETE(cause, result) \
  LOG_COLLECT_CONCURRENTLY(cause, "complete %s", BOOL_TO_STR(result))

bool G1CollectedHeap::try_collect_concurrently(GCCause::Cause cause,
                                               uint gc_counter,
                                               uint old_marking_started_before) {
  assert_heap_not_locked();
  assert(should_do_concurrent_full_gc(cause),
         "Non-concurrent cause %s", GCCause::to_string(cause));

  for (uint i = 1; true; ++i) {
    // Try to schedule concurrent start evacuation pause that will
    // start a concurrent cycle.
    LOG_COLLECT_CONCURRENTLY(cause, "attempt %u", i);
    VM_G1TryInitiateConcMark op(gc_counter,
                                cause,
                                policy()->max_pause_time_ms());
    VMThread::execute(&op);

    // Request is trivially finished.
    if (cause == GCCause::_g1_periodic_collection) {
      LOG_COLLECT_CONCURRENTLY_COMPLETE(cause, op.gc_succeeded());
      return op.gc_succeeded();
    }

    // If VMOp skipped initiating concurrent marking cycle because
    // we're terminating, then we're done.
    if (op.terminating()) {
      LOG_COLLECT_CONCURRENTLY(cause, "skipped: terminating");
      return false;
    }

    // Lock to get consistent set of values.
    uint old_marking_started_after;
    uint old_marking_completed_after;
    {
      MutexLocker ml(Heap_lock);
      // Update gc_counter for retrying VMOp if needed. Captured here to be
      // consistent with the values we use below for termination tests.  If
      // a retry is needed after a possible wait, and another collection
      // occurs in the meantime, it will cause our retry to be skipped and
      // we'll recheck for termination with updated conditions from that
      // more recent collection.  That's what we want, rather than having
      // our retry possibly perform an unnecessary collection.
      gc_counter = total_collections();
      old_marking_started_after = _old_marking_cycles_started;
      old_marking_completed_after = _old_marking_cycles_completed;
    }

    if (cause == GCCause::_wb_breakpoint) {
      if (op.gc_succeeded()) {
        LOG_COLLECT_CONCURRENTLY_COMPLETE(cause, true);
        return true;
      }
      // When _wb_breakpoint there can't be another cycle or deferred.
      assert(!op.cycle_already_in_progress(), "invariant");
      assert(!op.whitebox_attached(), "invariant");
      // Concurrent cycle attempt might have been cancelled by some other
      // collection, so retry.  Unlike other cases below, we want to retry
      // even if cancelled by a STW full collection, because we really want
      // to start a concurrent cycle.
      if (old_marking_started_before != old_marking_started_after) {
        LOG_COLLECT_CONCURRENTLY(cause, "ignoring STW full GC");
        old_marking_started_before = old_marking_started_after;
      }
    } else if (!GCCause::is_user_requested_gc(cause)) {
      // For an "automatic" (not user-requested) collection, we just need to
      // ensure that progress is made.
      //
      // Request is finished if any of
      // (1) the VMOp successfully performed a GC,
      // (2) a concurrent cycle was already in progress,
      // (3) whitebox is controlling concurrent cycles,
      // (4) a new cycle was started (by this thread or some other), or
      // (5) a Full GC was performed.
      // Cases (4) and (5) are detected together by a change to
      // _old_marking_cycles_started.
      //
      // Note that (1) does not imply (4).  If we're still in the mixed
      // phase of an earlier concurrent collection, the request to make the
      // collection a concurrent start won't be honored.  If we don't check for
      // both conditions we'll spin doing back-to-back collections.
      if (op.gc_succeeded() ||
          op.cycle_already_in_progress() ||
          op.whitebox_attached() ||
          (old_marking_started_before != old_marking_started_after)) {
        LOG_COLLECT_CONCURRENTLY_COMPLETE(cause, true);
        return true;
      }
    } else {                    // User-requested GC.
      // For a user-requested collection, we want to ensure that a complete
      // full collection has been performed before returning, but without
      // waiting for more than needed.

      // For user-requested GCs (unlike non-UR), a successful VMOp implies a
      // new cycle was started.  That's good, because it's not clear what we
      // should do otherwise.  Trying again just does back to back GCs.
      // Can't wait for someone else to start a cycle.  And returning fails
      // to meet the goal of ensuring a full collection was performed.
      assert(!op.gc_succeeded() ||
             (old_marking_started_before != old_marking_started_after),
             "invariant: succeeded %s, started before %u, started after %u",
             BOOL_TO_STR(op.gc_succeeded()),
             old_marking_started_before, old_marking_started_after);

      // Request is finished if a full collection (concurrent or stw)
      // was started after this request and has completed, e.g.
      // started_before < completed_after.
      if (gc_counter_less_than(old_marking_started_before,
                               old_marking_completed_after)) {
        LOG_COLLECT_CONCURRENTLY_COMPLETE(cause, true);
        return true;
      }

      if (old_marking_started_after != old_marking_completed_after) {
        // If there is an in-progress cycle (possibly started by us), then
        // wait for that cycle to complete, e.g.
        // while completed_now < started_after.
        LOG_COLLECT_CONCURRENTLY(cause, "wait");
        MonitorLocker ml(G1OldGCCount_lock);
        while (gc_counter_less_than(_old_marking_cycles_completed,
                                    old_marking_started_after)) {
          ml.wait();
        }
        // Request is finished if the collection we just waited for was
        // started after this request.
        if (old_marking_started_before != old_marking_started_after) {
          LOG_COLLECT_CONCURRENTLY(cause, "complete after wait");
          return true;
        }
      }

      // If VMOp was successful then it started a new cycle that the above
      // wait &etc should have recognized as finishing this request.  This
      // differs from a non-user-request, where gc_succeeded does not imply
      // a new cycle was started.
      assert(!op.gc_succeeded(), "invariant");

      if (op.cycle_already_in_progress()) {
        // If VMOp failed because a cycle was already in progress, it
        // is now complete.  But it didn't finish this user-requested
        // GC, so try again.
        LOG_COLLECT_CONCURRENTLY(cause, "retry after in-progress");
        continue;
      } else if (op.whitebox_attached()) {
        // If WhiteBox wants control, wait for notification of a state
        // change in the controller, then try again.  Don't wait for
        // release of control, since collections may complete while in
        // control.  Note: This won't recognize a STW full collection
        // while waiting; we can't wait on multiple monitors.
        LOG_COLLECT_CONCURRENTLY(cause, "whitebox control stall");
        MonitorLocker ml(ConcurrentGCBreakpoints::monitor());
        if (ConcurrentGCBreakpoints::is_controlled()) {
          ml.wait();
        }
        continue;
      }
    }

    // Collection failed and should be retried.
    assert(op.transient_failure(), "invariant");

    if (GCLocker::is_active_and_needs_gc()) {
      // If GCLocker is active, wait until clear before retrying.
      LOG_COLLECT_CONCURRENTLY(cause, "gc-locker stall");
      GCLocker::stall_until_clear();
    }

    LOG_COLLECT_CONCURRENTLY(cause, "retry");
  }
}

bool G1CollectedHeap::try_collect(GCCause::Cause cause) {
  assert_heap_not_locked();

  // Lock to get consistent set of values.
  uint gc_count_before;
  uint full_gc_count_before;
  uint old_marking_started_before;
  {
    MutexLocker ml(Heap_lock);
    gc_count_before = total_collections();
    full_gc_count_before = total_full_collections();
    old_marking_started_before = _old_marking_cycles_started;
  }

  if (should_do_concurrent_full_gc(cause)) {
    return try_collect_concurrently(cause,
                                    gc_count_before,
                                    old_marking_started_before);
  } else if (GCLocker::should_discard(cause, gc_count_before)) {
    // Indicate failure to be consistent with VMOp failure due to
    // another collection slipping in after our gc_count but before
    // our request is processed.
    return false;
  } else if (cause == GCCause::_gc_locker || cause == GCCause::_wb_young_gc
             DEBUG_ONLY(|| cause == GCCause::_scavenge_alot)) {

    // Schedule a standard evacuation pause. We're setting word_size
    // to 0 which means that we are not requesting a post-GC allocation.
    VM_G1CollectForAllocation op(0,     /* word_size */
                                 gc_count_before,
                                 cause,
                                 policy()->max_pause_time_ms());
    VMThread::execute(&op);
    return op.gc_succeeded();
  } else {
    // Schedule a Full GC.
    VM_G1CollectFull op(gc_count_before, full_gc_count_before, cause);
    VMThread::execute(&op);
    return op.gc_succeeded();
  }
}

bool G1CollectedHeap::is_in(const void* p) const {
  return is_in_reserved(p) && _hrm.is_available(addr_to_region((HeapWord*)p));
}

// Iteration functions.

// Iterates an ObjectClosure over all objects within a HeapRegion.

class IterateObjectClosureRegionClosure: public HeapRegionClosure {
  ObjectClosure* _cl;
public:
  IterateObjectClosureRegionClosure(ObjectClosure* cl) : _cl(cl) {}
  bool do_heap_region(HeapRegion* r) {
    if (!r->is_continues_humongous()) {
      r->object_iterate(_cl);
    }
    return false;
  }
};

void G1CollectedHeap::object_iterate(ObjectClosure* cl) {
  IterateObjectClosureRegionClosure blk(cl);
  heap_region_iterate(&blk);
}

class G1ParallelObjectIterator : public ParallelObjectIterator {
private:
  G1CollectedHeap*  _heap;
  HeapRegionClaimer _claimer;

public:
  G1ParallelObjectIterator(uint thread_num) :
      _heap(G1CollectedHeap::heap()),
      _claimer(thread_num == 0 ? G1CollectedHeap::heap()->workers()->active_workers() : thread_num) {}

  virtual void object_iterate(ObjectClosure* cl, uint worker_id) {
    _heap->object_iterate_parallel(cl, worker_id, &_claimer);
  }
};

ParallelObjectIterator* G1CollectedHeap::parallel_object_iterator(uint thread_num) {
  return new G1ParallelObjectIterator(thread_num);
}

void G1CollectedHeap::object_iterate_parallel(ObjectClosure* cl, uint worker_id, HeapRegionClaimer* claimer) {
  IterateObjectClosureRegionClosure blk(cl);
  heap_region_par_iterate_from_worker_offset(&blk, claimer, worker_id);
}

void G1CollectedHeap::keep_alive(oop obj) {
  G1BarrierSet::enqueue(obj);
}

void G1CollectedHeap::heap_region_iterate(HeapRegionClosure* cl) const {
  _hrm.iterate(cl);
}

void G1CollectedHeap::heap_region_par_iterate_from_worker_offset(HeapRegionClosure* cl,
                                                                 HeapRegionClaimer *hrclaimer,
                                                                 uint worker_id) const {
  _hrm.par_iterate(cl, hrclaimer, hrclaimer->offset_for_worker(worker_id));
}

void G1CollectedHeap::heap_region_par_iterate_from_start(HeapRegionClosure* cl,
                                                         HeapRegionClaimer *hrclaimer) const {
  _hrm.par_iterate(cl, hrclaimer, 0);
}

void G1CollectedHeap::collection_set_iterate_all(HeapRegionClosure* cl) {
  _collection_set.iterate(cl);
}

void G1CollectedHeap::collection_set_par_iterate_all(HeapRegionClosure* cl, HeapRegionClaimer* hr_claimer, uint worker_id) {
  _collection_set.par_iterate(cl, hr_claimer, worker_id, workers()->active_workers());
}

void G1CollectedHeap::collection_set_iterate_increment_from(HeapRegionClosure *cl, HeapRegionClaimer* hr_claimer, uint worker_id) {
  _collection_set.iterate_incremental_part_from(cl, hr_claimer, worker_id, workers()->active_workers());
}

HeapWord* G1CollectedHeap::block_start(const void* addr) const {
  HeapRegion* hr = heap_region_containing(addr);
  return hr->block_start(addr);
}

bool G1CollectedHeap::block_is_obj(const HeapWord* addr) const {
  HeapRegion* hr = heap_region_containing(addr);
  return hr->block_is_obj(addr);
}

size_t G1CollectedHeap::tlab_capacity(Thread* ignored) const {
  return (_policy->young_list_target_length() - _survivor.length()) * HeapRegion::GrainBytes;
}

size_t G1CollectedHeap::tlab_used(Thread* ignored) const {
  return _eden.length() * HeapRegion::GrainBytes;
}

// For G1 TLABs should not contain humongous objects, so the maximum TLAB size
// must be equal to the humongous object limit.
size_t G1CollectedHeap::max_tlab_size() const {
  return align_down(_humongous_object_threshold_in_words, MinObjAlignment);
}

size_t G1CollectedHeap::unsafe_max_tlab_alloc(Thread* ignored) const {
  return _allocator->unsafe_max_tlab_alloc();
}

size_t G1CollectedHeap::max_capacity() const {
  return max_regions() * HeapRegion::GrainBytes;
}

void G1CollectedHeap::prepare_for_verify() {
  _verifier->prepare_for_verify();
}

void G1CollectedHeap::verify(VerifyOption vo) {
  _verifier->verify(vo);
}

bool G1CollectedHeap::supports_concurrent_gc_breakpoints() const {
  return true;
}

bool G1CollectedHeap::is_archived_object(oop object) const {
  return object != NULL && heap_region_containing(object)->is_archive();
}

class PrintRegionClosure: public HeapRegionClosure {
  outputStream* _st;
public:
  PrintRegionClosure(outputStream* st) : _st(st) {}
  bool do_heap_region(HeapRegion* r) {
    r->print_on(_st);
    return false;
  }
};

bool G1CollectedHeap::is_obj_dead_cond(const oop obj,
                                       const HeapRegion* hr,
                                       const VerifyOption vo) const {
  switch (vo) {
  case VerifyOption_G1UsePrevMarking: return is_obj_dead(obj, hr);
  case VerifyOption_G1UseNextMarking: return is_obj_ill(obj, hr);
  case VerifyOption_G1UseFullMarking: return is_obj_dead_full(obj, hr);
  default:                            ShouldNotReachHere();
  }
  return false; // keep some compilers happy
}

bool G1CollectedHeap::is_obj_dead_cond(const oop obj,
                                       const VerifyOption vo) const {
  switch (vo) {
  case VerifyOption_G1UsePrevMarking: return is_obj_dead(obj);
  case VerifyOption_G1UseNextMarking: return is_obj_ill(obj);
  case VerifyOption_G1UseFullMarking: return is_obj_dead_full(obj);
  default:                            ShouldNotReachHere();
  }
  return false; // keep some compilers happy
}

void G1CollectedHeap::print_heap_regions() const {
  LogTarget(Trace, gc, heap, region) lt;
  if (lt.is_enabled()) {
    LogStream ls(lt);
    print_regions_on(&ls);
  }
}

void G1CollectedHeap::print_on(outputStream* st) const {
  size_t heap_used = Heap_lock->owned_by_self() ? used() : used_unlocked();
  st->print(" %-20s", "garbage-first heap");
  st->print(" total " SIZE_FORMAT "K, used " SIZE_FORMAT "K",
            capacity()/K, heap_used/K);
  st->print(" [" PTR_FORMAT ", " PTR_FORMAT ")",
            p2i(_hrm.reserved().start()),
            p2i(_hrm.reserved().end()));
  st->cr();
  st->print("  region size " SIZE_FORMAT "K, ", HeapRegion::GrainBytes / K);
  uint young_regions = young_regions_count();
  st->print("%u young (" SIZE_FORMAT "K), ", young_regions,
            (size_t) young_regions * HeapRegion::GrainBytes / K);
  uint survivor_regions = survivor_regions_count();
  st->print("%u survivors (" SIZE_FORMAT "K)", survivor_regions,
            (size_t) survivor_regions * HeapRegion::GrainBytes / K);
  st->cr();
  if (_numa->is_enabled()) {
    uint num_nodes = _numa->num_active_nodes();
    st->print("  remaining free region(s) on each NUMA node: ");
    const int* node_ids = _numa->node_ids();
    for (uint node_index = 0; node_index < num_nodes; node_index++) {
      uint num_free_regions = _hrm.num_free_regions(node_index);
      st->print("%d=%u ", node_ids[node_index], num_free_regions);
    }
    st->cr();
  }
  MetaspaceUtils::print_on(st);
}

void G1CollectedHeap::print_regions_on(outputStream* st) const {
  st->print_cr("Heap Regions: E=young(eden), S=young(survivor), O=old, "
               "HS=humongous(starts), HC=humongous(continues), "
               "CS=collection set, F=free, "
               "OA=open archive, CA=closed archive, "
               "TAMS=top-at-mark-start (previous, next)");
  PrintRegionClosure blk(st);
  heap_region_iterate(&blk);
}

void G1CollectedHeap::print_extended_on(outputStream* st) const {
  print_on(st);

  // Print the per-region information.
  st->cr();
  print_regions_on(st);
}

void G1CollectedHeap::print_on_error(outputStream* st) const {
  this->CollectedHeap::print_on_error(st);

  if (_cm != NULL) {
    st->cr();
    _cm->print_on_error(st);
  }
}

void G1CollectedHeap::gc_threads_do(ThreadClosure* tc) const {
  workers()->threads_do(tc);
  tc->do_thread(_cm_thread);
  _cm->threads_do(tc);
  _cr->threads_do(tc);
  tc->do_thread(_service_thread);
}

void G1CollectedHeap::print_tracing_info() const {
  rem_set()->print_summary_info();
  concurrent_mark()->print_summary_info();
}

#ifndef PRODUCT
// Helpful for debugging RSet issues.

class PrintRSetsClosure : public HeapRegionClosure {
private:
  const char* _msg;
  size_t _occupied_sum;

public:
  bool do_heap_region(HeapRegion* r) {
    HeapRegionRemSet* hrrs = r->rem_set();
    size_t occupied = hrrs->occupied();
    _occupied_sum += occupied;

    tty->print_cr("Printing RSet for region " HR_FORMAT, HR_FORMAT_PARAMS(r));
    if (occupied == 0) {
      tty->print_cr("  RSet is empty");
    } else {
      hrrs->print();
    }
    tty->print_cr("----------");
    return false;
  }

  PrintRSetsClosure(const char* msg) : _msg(msg), _occupied_sum(0) {
    tty->cr();
    tty->print_cr("========================================");
    tty->print_cr("%s", msg);
    tty->cr();
  }

  ~PrintRSetsClosure() {
    tty->print_cr("Occupied Sum: " SIZE_FORMAT, _occupied_sum);
    tty->print_cr("========================================");
    tty->cr();
  }
};

void G1CollectedHeap::print_cset_rsets() {
  PrintRSetsClosure cl("Printing CSet RSets");
  collection_set_iterate_all(&cl);
}

void G1CollectedHeap::print_all_rsets() {
  PrintRSetsClosure cl("Printing All RSets");;
  heap_region_iterate(&cl);
}
#endif // PRODUCT

bool G1CollectedHeap::print_location(outputStream* st, void* addr) const {
  return BlockLocationPrinter<G1CollectedHeap>::print_location(st, addr);
}

G1HeapSummary G1CollectedHeap::create_g1_heap_summary() {

  size_t eden_used_bytes = _eden.used_bytes();
  size_t survivor_used_bytes = _survivor.used_bytes();
  size_t heap_used = Heap_lock->owned_by_self() ? used() : used_unlocked();

  size_t eden_capacity_bytes =
    (policy()->young_list_target_length() * HeapRegion::GrainBytes) - survivor_used_bytes;

  VirtualSpaceSummary heap_summary = create_heap_space_summary();
  return G1HeapSummary(heap_summary, heap_used, eden_used_bytes,
                       eden_capacity_bytes, survivor_used_bytes, num_regions());
}

G1EvacSummary G1CollectedHeap::create_g1_evac_summary(G1EvacStats* stats) {
  return G1EvacSummary(stats->allocated(), stats->wasted(), stats->undo_wasted(),
                       stats->unused(), stats->used(), stats->region_end_waste(),
                       stats->regions_filled(), stats->direct_allocated(),
                       stats->failure_used(), stats->failure_waste());
}

void G1CollectedHeap::trace_heap(GCWhen::Type when, const GCTracer* gc_tracer) {
  const G1HeapSummary& heap_summary = create_g1_heap_summary();
  gc_tracer->report_gc_heap_summary(when, heap_summary);

  const MetaspaceSummary& metaspace_summary = create_metaspace_summary();
  gc_tracer->report_metaspace_summary(when, metaspace_summary);
}

void G1CollectedHeap::gc_prologue(bool full) {
  assert(InlineCacheBuffer::is_empty(), "should have cleaned up ICBuffer");

  // This summary needs to be printed before incrementing total collections.
  rem_set()->print_periodic_summary_info("Before GC RS summary", total_collections());

  // Update common counters.
  increment_total_collections(full /* full gc */);
  if (full || collector_state()->in_concurrent_start_gc()) {
    increment_old_marking_cycles_started();
  }

  // Fill TLAB's and such
  {
    Ticks start = Ticks::now();
    ensure_parsability(true);
    Tickspan dt = Ticks::now() - start;
    phase_times()->record_prepare_tlab_time_ms(dt.seconds() * MILLIUNITS);
  }

  if (!full) {
    // Flush dirty card queues to qset, so later phases don't need to account
    // for partially filled per-thread queues and such.  Not needed for full
    // collections, which ignore those logs.
    Ticks start = Ticks::now();
    G1BarrierSet::dirty_card_queue_set().concatenate_logs();
    Tickspan dt = Ticks::now() - start;
    phase_times()->record_concatenate_dirty_card_logs_time_ms(dt.seconds() * MILLIUNITS);
  }
}

void G1CollectedHeap::gc_epilogue(bool full) {
  // Update common counters.
  if (full) {
    // Update the number of full collections that have been completed.
    increment_old_marking_cycles_completed(false /* concurrent */, true /* liveness_completed */);
  }

  // We are at the end of the GC. Total collections has already been increased.
  rem_set()->print_periodic_summary_info("After GC RS summary", total_collections() - 1);

#if COMPILER2_OR_JVMCI
  assert(DerivedPointerTable::is_empty(), "derived pointer present");
#endif

  double start = os::elapsedTime();
  resize_all_tlabs();
  phase_times()->record_resize_tlab_time_ms((os::elapsedTime() - start) * 1000.0);

  MemoryService::track_memory_usage();
  // We have just completed a GC. Update the soft reference
  // policy with the new heap occupancy
  Universe::heap()->update_capacity_and_used_at_gc();

  // Print NUMA statistics.
  _numa->print_statistics();

  _collection_pause_end = Ticks::now();

  _free_card_set_memory_task->notify_new_stats(&_young_gen_card_set_stats,
                                               &_collection_set_candidates_card_set_stats);
}

uint G1CollectedHeap::uncommit_regions(uint region_limit) {
  return _hrm.uncommit_inactive_regions(region_limit);
}

bool G1CollectedHeap::has_uncommittable_regions() {
  return _hrm.has_inactive_regions();
}

void G1CollectedHeap::uncommit_regions_if_necessary() {
  if (has_uncommittable_regions()) {
    G1UncommitRegionTask::enqueue();
  }
}

void G1CollectedHeap::verify_numa_regions(const char* desc) {
  LogTarget(Trace, gc, heap, verify) lt;

  if (lt.is_enabled()) {
    LogStream ls(lt);
    // Iterate all heap regions to print matching between preferred numa id and actual numa id.
    G1NodeIndexCheckClosure cl(desc, _numa, &ls);
    heap_region_iterate(&cl);
  }
}

HeapWord* G1CollectedHeap::do_collection_pause(size_t word_size,
                                               uint gc_count_before,
                                               bool* succeeded,
                                               GCCause::Cause gc_cause) {
  assert_heap_not_locked_and_not_at_safepoint();
  VM_G1CollectForAllocation op(word_size,
                               gc_count_before,
                               gc_cause,
                               policy()->max_pause_time_ms());
  VMThread::execute(&op);

  HeapWord* result = op.result();
  bool ret_succeeded = op.prologue_succeeded() && op.gc_succeeded();
  assert(result == NULL || ret_succeeded,
         "the result should be NULL if the VM did not succeed");
  *succeeded = ret_succeeded;

  assert_heap_not_locked();
  return result;
}

void G1CollectedHeap::start_concurrent_cycle(bool concurrent_operation_is_full_mark) {
  assert(!_cm_thread->in_progress(), "Can not start concurrent operation while in progress");

  MutexLocker x(CGC_lock, Mutex::_no_safepoint_check_flag);
  if (concurrent_operation_is_full_mark) {
    _cm->post_concurrent_mark_start();
    _cm_thread->start_full_mark();
  } else {
    _cm->post_concurrent_undo_start();
    _cm_thread->start_undo_mark();
  }
  CGC_lock->notify();
}

bool G1CollectedHeap::is_potential_eager_reclaim_candidate(HeapRegion* r) const {
  // We don't nominate objects with many remembered set entries, on
  // the assumption that such objects are likely still live.
  HeapRegionRemSet* rem_set = r->rem_set();

  return G1EagerReclaimHumongousObjectsWithStaleRefs ?
<<<<<<< HEAD
         rem_set->occupancy_less_or_equal_than(G1RemSetArrayOfCardsEntries) :
=======
         rem_set->occupancy_less_or_equal_than(G1EagerReclaimRemSetThreshold) :
>>>>>>> de6472c4
         G1EagerReclaimHumongousObjects && rem_set->is_empty();
}

#ifndef PRODUCT
void G1CollectedHeap::verify_region_attr_remset_update() {
  class VerifyRegionAttrRemSet : public HeapRegionClosure {
  public:
    virtual bool do_heap_region(HeapRegion* r) {
      G1CollectedHeap* g1h = G1CollectedHeap::heap();
      bool const needs_remset_update = g1h->region_attr(r->bottom()).needs_remset_update();
      assert(r->rem_set()->is_tracked() == needs_remset_update,
             "Region %u remset tracking status (%s) different to region attribute (%s)",
             r->hrm_index(), BOOL_TO_STR(r->rem_set()->is_tracked()), BOOL_TO_STR(needs_remset_update));
      return false;
    }
  } cl;
  heap_region_iterate(&cl);
}
#endif

class VerifyRegionRemSetClosure : public HeapRegionClosure {
  public:
    bool do_heap_region(HeapRegion* hr) {
      if (!hr->is_archive() && !hr->is_continues_humongous()) {
        hr->verify_rem_set();
      }
      return false;
    }
};

uint G1CollectedHeap::num_task_queues() const {
  return _task_queues->size();
}

#if TASKQUEUE_STATS
void G1CollectedHeap::print_taskqueue_stats_hdr(outputStream* const st) {
  st->print_raw_cr("GC Task Stats");
  st->print_raw("thr "); TaskQueueStats::print_header(1, st); st->cr();
  st->print_raw("--- "); TaskQueueStats::print_header(2, st); st->cr();
}

void G1CollectedHeap::print_taskqueue_stats() const {
  if (!log_is_enabled(Trace, gc, task, stats)) {
    return;
  }
  Log(gc, task, stats) log;
  ResourceMark rm;
  LogStream ls(log.trace());
  outputStream* st = &ls;

  print_taskqueue_stats_hdr(st);

  TaskQueueStats totals;
  const uint n = num_task_queues();
  for (uint i = 0; i < n; ++i) {
    st->print("%3u ", i); task_queue(i)->stats.print(st); st->cr();
    totals += task_queue(i)->stats;
  }
  st->print_raw("tot "); totals.print(st); st->cr();

  DEBUG_ONLY(totals.verify());
}

void G1CollectedHeap::reset_taskqueue_stats() {
  const uint n = num_task_queues();
  for (uint i = 0; i < n; ++i) {
    task_queue(i)->stats.reset();
  }
}
#endif // TASKQUEUE_STATS

void G1CollectedHeap::wait_for_root_region_scanning() {
  double scan_wait_start = os::elapsedTime();
  // We have to wait until the CM threads finish scanning the
  // root regions as it's the only way to ensure that all the
  // objects on them have been correctly scanned before we start
  // moving them during the GC.
  bool waited = _cm->root_regions()->wait_until_scan_finished();
  double wait_time_ms = 0.0;
  if (waited) {
    double scan_wait_end = os::elapsedTime();
    wait_time_ms = (scan_wait_end - scan_wait_start) * 1000.0;
  }
  phase_times()->record_root_region_scan_wait_time(wait_time_ms);
}

class G1PrintCollectionSetClosure : public HeapRegionClosure {
private:
  G1HRPrinter* _hr_printer;
public:
  G1PrintCollectionSetClosure(G1HRPrinter* hr_printer) : HeapRegionClosure(), _hr_printer(hr_printer) { }

  virtual bool do_heap_region(HeapRegion* r) {
    _hr_printer->cset(r);
    return false;
  }
};

void G1CollectedHeap::start_new_collection_set() {
  double start = os::elapsedTime();

  collection_set()->start_incremental_building();

  clear_region_attr();

  guarantee(_eden.length() == 0, "eden should have been cleared");
  policy()->transfer_survivors_to_cset(survivor());

  // We redo the verification but now wrt to the new CSet which
  // has just got initialized after the previous CSet was freed.
  _cm->verify_no_collection_set_oops();

  phase_times()->record_start_new_cset_time_ms((os::elapsedTime() - start) * 1000.0);
}

void G1CollectedHeap::calculate_collection_set(G1EvacuationInfo& evacuation_info, double target_pause_time_ms) {

  _collection_set.finalize_initial_collection_set(target_pause_time_ms, &_survivor);
  evacuation_info.set_collectionset_regions(collection_set()->region_length() +
                                            collection_set()->optional_region_length());

  _cm->verify_no_collection_set_oops();

  if (_hr_printer.is_active()) {
    G1PrintCollectionSetClosure cl(&_hr_printer);
    _collection_set.iterate(&cl);
    _collection_set.iterate_optional(&cl);
  }
}

G1HeapVerifier::G1VerifyType G1CollectedHeap::young_collection_verify_type() const {
  if (collector_state()->in_concurrent_start_gc()) {
    return G1HeapVerifier::G1VerifyConcurrentStart;
  } else if (collector_state()->in_young_only_phase()) {
    return G1HeapVerifier::G1VerifyYoungNormal;
  } else {
    return G1HeapVerifier::G1VerifyMixed;
  }
}

void G1CollectedHeap::verify_before_young_collection(G1HeapVerifier::G1VerifyType type) {
  if (VerifyRememberedSets) {
    log_info(gc, verify)("[Verifying RemSets before GC]");
    VerifyRegionRemSetClosure v_cl;
    heap_region_iterate(&v_cl);
  }
  _verifier->verify_before_gc(type);
  _verifier->check_bitmaps("GC Start");
  verify_numa_regions("GC Start");
}

void G1CollectedHeap::verify_after_young_collection(G1HeapVerifier::G1VerifyType type) {
  if (VerifyRememberedSets) {
    log_info(gc, verify)("[Verifying RemSets after GC]");
    VerifyRegionRemSetClosure v_cl;
    heap_region_iterate(&v_cl);
  }
  _verifier->verify_after_gc(type);
  _verifier->check_bitmaps("GC End");
  verify_numa_regions("GC End");
}

void G1CollectedHeap::expand_heap_after_young_collection(){
  size_t expand_bytes = _heap_sizing_policy->young_collection_expansion_amount();
  if (expand_bytes > 0) {
    // No need for an ergo logging here,
    // expansion_amount() does this when it returns a value > 0.
    double expand_ms = 0.0;
    if (!expand(expand_bytes, _workers, &expand_ms)) {
      // We failed to expand the heap. Cannot do anything about it.
    }
    phase_times()->record_expand_heap_time(expand_ms);
  }
}

void G1CollectedHeap::set_young_gc_name(char* young_gc_name) {
  G1GCPauseType pause_type =
    // The strings for all Concurrent Start pauses are the same, so the parameter
    // does not matter here.
    collector_state()->young_gc_pause_type(false /* concurrent_operation_is_full_mark */);
  snprintf(young_gc_name,
           MaxYoungGCNameLength,
           "Pause Young (%s)",
           G1GCPauseTypeHelper::to_string(pause_type));
}

bool G1CollectedHeap::do_collection_pause_at_safepoint(double target_pause_time_ms) {
  assert_at_safepoint_on_vm_thread();
  guarantee(!is_gc_active(), "collection is not reentrant");

  if (GCLocker::check_active_before_gc()) {
    return false;
  }

  do_collection_pause_at_safepoint_helper(target_pause_time_ms);
  if (should_upgrade_to_full_gc(gc_cause())) {
    log_info(gc, ergo)("Attempting maximally compacting collection");
    bool result = do_full_collection(false /* explicit gc */,
                                     true  /* clear_all_soft_refs */,
                                     false /* do_maximum_compaction */);
    // do_full_collection only fails if blocked by GC locker, but
    // we've already checked for that above.
    assert(result, "invariant");
  }
  return true;
}

void G1CollectedHeap::gc_tracer_report_gc_start() {
  _gc_timer_stw->register_gc_start();
  _gc_tracer_stw->report_gc_start(gc_cause(), _gc_timer_stw->gc_start());
}

void G1CollectedHeap::gc_tracer_report_gc_end(bool concurrent_operation_is_full_mark,
                                              G1EvacuationInfo& evacuation_info) {
  _gc_tracer_stw->report_evacuation_info(&evacuation_info);
  _gc_tracer_stw->report_tenuring_threshold(_policy->tenuring_threshold());

  _gc_timer_stw->register_gc_end();
  _gc_tracer_stw->report_gc_end(_gc_timer_stw->gc_end(),
  _gc_timer_stw->time_partitions());
}

void G1CollectedHeap::do_collection_pause_at_safepoint_helper(double target_pause_time_ms) {
  GCIdMark gc_id_mark;

  SvcGCMarker sgcm(SvcGCMarker::MINOR);
  ResourceMark rm;

  policy()->note_gc_start();

  gc_tracer_report_gc_start();

  wait_for_root_region_scanning();

  print_heap_before_gc();
  print_heap_regions();
  trace_heap_before_gc(_gc_tracer_stw);

  _verifier->verify_region_sets_optional();
  _verifier->verify_dirty_young_regions();

  // We should not be doing concurrent start unless the concurrent mark thread is running
  if (!_cm_thread->should_terminate()) {
    // This call will decide whether this pause is a concurrent start
    // pause. If it is, in_concurrent_start_gc() will return true
    // for the duration of this pause.
    policy()->decide_on_conc_mark_initiation();
  }

  // We do not allow concurrent start to be piggy-backed on a mixed GC.
  assert(!collector_state()->in_concurrent_start_gc() ||
         collector_state()->in_young_only_phase(), "sanity");
  // We also do not allow mixed GCs during marking.
  assert(!collector_state()->mark_or_rebuild_in_progress() || collector_state()->in_young_only_phase(), "sanity");

  // Record whether this pause may need to trigger a concurrent operation. Later,
  // when we signal the G1ConcurrentMarkThread, the collector state has already
  // been reset for the next pause.
  bool should_start_concurrent_mark_operation = collector_state()->in_concurrent_start_gc();
  bool concurrent_operation_is_full_mark = false;

  // Inner scope for scope based logging, timers, and stats collection
  {
    G1EvacuationInfo evacuation_info;

    GCTraceCPUTime tcpu;

    char young_gc_name[MaxYoungGCNameLength];
    set_young_gc_name(young_gc_name);

    GCTraceTime(Info, gc) tm(young_gc_name, NULL, gc_cause(), true);

    uint active_workers = WorkerPolicy::calc_active_workers(workers()->total_workers(),
                                                            workers()->active_workers(),
                                                            Threads::number_of_non_daemon_threads());
    active_workers = workers()->update_active_workers(active_workers);
    log_info(gc,task)("Using %u workers of %u for evacuation", active_workers, workers()->total_workers());
    G1MonitoringScope ms(g1mm(),
                         false /* full_gc */,
                         collector_state()->in_mixed_phase() /* all_memory_pools_affected */);

    G1HeapTransition heap_transition(this);

    {
      IsGCActiveMark x;
      gc_prologue(false);

      G1HeapVerifier::G1VerifyType verify_type = young_collection_verify_type();
      verify_before_young_collection(verify_type);
      {
        // The elapsed time induced by the start time below deliberately elides
        // the possible verification above.
        double sample_start_time_sec = os::elapsedTime();

        // Please see comment in g1CollectedHeap.hpp and
        // G1CollectedHeap::ref_processing_init() to see how
        // reference processing currently works in G1.
        _ref_processor_stw->enable_discovery();

        // We want to temporarily turn off discovery by the
        // CM ref processor, if necessary, and turn it back on
        // on again later if we do. Using a scoped
        // NoRefDiscovery object will do this.
        NoRefDiscovery no_cm_discovery(_ref_processor_cm);

        policy()->record_collection_pause_start(sample_start_time_sec);

        // Forget the current allocation region (we might even choose it to be part
        // of the collection set!).
        _allocator->release_mutator_alloc_regions();

        calculate_collection_set(evacuation_info, target_pause_time_ms);

        G1RedirtyCardsQueueSet rdcqs(G1BarrierSet::dirty_card_queue_set().allocator());
        G1ParScanThreadStateSet per_thread_states(this,
                                                  &rdcqs,
                                                  workers()->active_workers(),
                                                  collection_set()->young_region_length(),
                                                  collection_set()->optional_region_length());
        pre_evacuate_collection_set(evacuation_info, &per_thread_states);

        bool may_do_optional_evacuation = _collection_set.optional_region_length() != 0;
        // Actually do the work...
        evacuate_initial_collection_set(&per_thread_states, may_do_optional_evacuation);

        if (may_do_optional_evacuation) {
          evacuate_optional_collection_set(&per_thread_states);
        }
        post_evacuate_collection_set(evacuation_info, &rdcqs, &per_thread_states);

        start_new_collection_set();

        _survivor_evac_stats.adjust_desired_plab_sz();
        _old_evac_stats.adjust_desired_plab_sz();

        allocate_dummy_regions();

        _allocator->init_mutator_alloc_regions();

        expand_heap_after_young_collection();

        // Refine the type of a concurrent mark operation now that we did the
        // evacuation, eventually aborting it.
        concurrent_operation_is_full_mark = policy()->concurrent_operation_is_full_mark("Revise IHOP");

        // Need to report the collection pause now since record_collection_pause_end()
        // modifies it to the next state.
        _gc_tracer_stw->report_young_gc_pause(collector_state()->young_gc_pause_type(concurrent_operation_is_full_mark));

        double sample_end_time_sec = os::elapsedTime();
        double pause_time_ms = (sample_end_time_sec - sample_start_time_sec) * MILLIUNITS;
        policy()->record_collection_pause_end(pause_time_ms, concurrent_operation_is_full_mark);
      }

      verify_after_young_collection(verify_type);

      gc_epilogue(false);
    }

    // Print the remainder of the GC log output.
    if (evacuation_failed()) {
      log_info(gc)("To-space exhausted");
    }

    policy()->print_phases();
    heap_transition.print();

    _hrm.verify_optional();
    _verifier->verify_region_sets_optional();

    TASKQUEUE_STATS_ONLY(print_taskqueue_stats());
    TASKQUEUE_STATS_ONLY(reset_taskqueue_stats());

    print_heap_after_gc();
    print_heap_regions();
    trace_heap_after_gc(_gc_tracer_stw);

    // We must call G1MonitoringSupport::update_sizes() in the same scoping level
    // as an active TraceMemoryManagerStats object (i.e. before the destructor for the
    // TraceMemoryManagerStats is called) so that the G1 memory pools are updated
    // before any GC notifications are raised.
    g1mm()->update_sizes();

    gc_tracer_report_gc_end(concurrent_operation_is_full_mark, evacuation_info);
  }
  // It should now be safe to tell the concurrent mark thread to start
  // without its logging output interfering with the logging output
  // that came from the pause.

  if (should_start_concurrent_mark_operation) {
    // CAUTION: after the start_concurrent_cycle() call below, the concurrent marking
    // thread(s) could be running concurrently with us. Make sure that anything
    // after this point does not assume that we are the only GC thread running.
    // Note: of course, the actual marking work will not start until the safepoint
    // itself is released in SuspendibleThreadSet::desynchronize().
    start_concurrent_cycle(concurrent_operation_is_full_mark);
    ConcurrentGCBreakpoints::notify_idle_to_active();
  }
}

void G1CollectedHeap::preserve_mark_during_evac_failure(uint worker_id, oop obj, markWord m) {
  _evacuation_failed_info_array[worker_id].register_copy_failure(obj->size());
  _preserved_marks_set.get(worker_id)->push_if_necessary(obj, m);
}

bool G1ParEvacuateFollowersClosure::offer_termination() {
  EventGCPhaseParallel event;
  G1ParScanThreadState* const pss = par_scan_state();
  start_term_time();
  const bool res = (terminator() == nullptr) ? true : terminator()->offer_termination();
  end_term_time();
  event.commit(GCId::current(), pss->worker_id(), G1GCPhaseTimes::phase_name(G1GCPhaseTimes::Termination));
  return res;
}

void G1ParEvacuateFollowersClosure::do_void() {
  EventGCPhaseParallel event;
  G1ParScanThreadState* const pss = par_scan_state();
  pss->trim_queue();
  event.commit(GCId::current(), pss->worker_id(), G1GCPhaseTimes::phase_name(_phase));
  do {
    EventGCPhaseParallel event;
    pss->steal_and_trim_queue(queues());
    event.commit(GCId::current(), pss->worker_id(), G1GCPhaseTimes::phase_name(_phase));
  } while (!offer_termination());
}

void G1CollectedHeap::complete_cleaning(BoolObjectClosure* is_alive,
                                        bool class_unloading_occurred) {
  uint num_workers = workers()->active_workers();
  G1ParallelCleaningTask unlink_task(is_alive, num_workers, class_unloading_occurred);
  workers()->run_task(&unlink_task);
}

// Weak Reference Processing support

bool G1STWIsAliveClosure::do_object_b(oop p) {
  // An object is reachable if it is outside the collection set,
  // or is inside and copied.
  return !_g1h->is_in_cset(p) || p->is_forwarded();
}

bool G1STWSubjectToDiscoveryClosure::do_object_b(oop obj) {
  assert(obj != NULL, "must not be NULL");
  assert(_g1h->is_in_reserved(obj), "Trying to discover obj " PTR_FORMAT " not in heap", p2i(obj));
  // The areas the CM and STW ref processor manage must be disjoint. The is_in_cset() below
  // may falsely indicate that this is not the case here: however the collection set only
  // contains old regions when concurrent mark is not running.
  return _g1h->is_in_cset(obj) || _g1h->heap_region_containing(obj)->is_survivor();
}

// Non Copying Keep Alive closure
class G1KeepAliveClosure: public OopClosure {
  G1CollectedHeap*_g1h;
public:
  G1KeepAliveClosure(G1CollectedHeap* g1h) :_g1h(g1h) {}
  void do_oop(narrowOop* p) { guarantee(false, "Not needed"); }
  void do_oop(oop* p) {
    oop obj = *p;
    assert(obj != NULL, "the caller should have filtered out NULL values");

    const G1HeapRegionAttr region_attr =_g1h->region_attr(obj);
    if (!region_attr.is_in_cset_or_humongous()) {
      return;
    }
    if (region_attr.is_in_cset()) {
      assert( obj->is_forwarded(), "invariant" );
      *p = obj->forwardee();
    } else {
      assert(!obj->is_forwarded(), "invariant" );
      assert(region_attr.is_humongous(),
             "Only allowed G1HeapRegionAttr state is IsHumongous, but is %d", region_attr.type());
     _g1h->set_humongous_is_live(obj);
    }
  }
};

// Copying Keep Alive closure - can be called from both
// serial and parallel code as long as different worker
// threads utilize different G1ParScanThreadState instances
// and different queues.

class G1CopyingKeepAliveClosure: public OopClosure {
  G1CollectedHeap*         _g1h;
  G1ParScanThreadState*    _par_scan_state;

public:
  G1CopyingKeepAliveClosure(G1CollectedHeap* g1h,
                            G1ParScanThreadState* pss):
    _g1h(g1h),
    _par_scan_state(pss)
  {}

  virtual void do_oop(narrowOop* p) { do_oop_work(p); }
  virtual void do_oop(      oop* p) { do_oop_work(p); }

  template <class T> void do_oop_work(T* p) {
    oop obj = RawAccess<>::oop_load(p);

    if (_g1h->is_in_cset_or_humongous(obj)) {
      // If the referent object has been forwarded (either copied
      // to a new location or to itself in the event of an
      // evacuation failure) then we need to update the reference
      // field and, if both reference and referent are in the G1
      // heap, update the RSet for the referent.
      //
      // If the referent has not been forwarded then we have to keep
      // it alive by policy. Therefore we have copy the referent.
      //
      // When the queue is drained (after each phase of reference processing)
      // the object and it's followers will be copied, the reference field set
      // to point to the new location, and the RSet updated.
      _par_scan_state->push_on_queue(ScannerTask(p));
    }
  }
};

// Serial drain queue closure. Called as the 'complete_gc'
// closure for each discovered list in some of the
// reference processing phases.

class G1STWDrainQueueClosure: public VoidClosure {
protected:
  G1CollectedHeap* _g1h;
  G1ParScanThreadState* _par_scan_state;

  G1ParScanThreadState*   par_scan_state() { return _par_scan_state; }

public:
  G1STWDrainQueueClosure(G1CollectedHeap* g1h, G1ParScanThreadState* pss) :
    _g1h(g1h),
    _par_scan_state(pss)
  { }

  void do_void() {
    G1ParScanThreadState* const pss = par_scan_state();
    pss->trim_queue();
  }
};

class G1STWRefProcProxyTask : public RefProcProxyTask {
  G1CollectedHeap& _g1h;
  G1ParScanThreadStateSet& _pss;
  TaskTerminator _terminator;
  G1ScannerTasksQueueSet& _task_queues;

public:
  G1STWRefProcProxyTask(uint max_workers, G1CollectedHeap& g1h, G1ParScanThreadStateSet& pss, G1ScannerTasksQueueSet& task_queues)
    : RefProcProxyTask("G1STWRefProcProxyTask", max_workers),
      _g1h(g1h),
      _pss(pss),
      _terminator(max_workers, &task_queues),
      _task_queues(task_queues) {}

  void work(uint worker_id) override {
    assert(worker_id < _max_workers, "sanity");
    uint index = (_tm == RefProcThreadModel::Single) ? 0 : worker_id;
    _pss.state_for_worker(index)->set_ref_discoverer(nullptr);
    G1STWIsAliveClosure is_alive(&_g1h);
    G1CopyingKeepAliveClosure keep_alive(&_g1h, _pss.state_for_worker(index));
    G1ParEvacuateFollowersClosure complete_gc(&_g1h, _pss.state_for_worker(index), &_task_queues, _tm == RefProcThreadModel::Single ? nullptr : &_terminator, G1GCPhaseTimes::ObjCopy);
    _rp_task->rp_work(worker_id, &is_alive, &keep_alive, &complete_gc);
  }

  void prepare_run_task_hook() override {
    _terminator.reset_for_reuse(_queue_count);
  }
};

// End of weak reference support closures

void G1CollectedHeap::process_discovered_references(G1ParScanThreadStateSet* per_thread_states) {
  double ref_proc_start = os::elapsedTime();

  ReferenceProcessor* rp = _ref_processor_stw;
  assert(rp->discovery_enabled(), "should have been enabled");

  // Use only a single queue for this PSS.
  G1ParScanThreadState*          pss = per_thread_states->state_for_worker(0);
  pss->set_ref_discoverer(NULL);
  assert(pss->queue_is_empty(), "pre-condition");

  // Setup the soft refs policy...
  rp->setup_policy(false);

  ReferenceProcessorPhaseTimes& pt = *phase_times()->ref_phase_times();

  ReferenceProcessorStats stats;
  uint no_of_gc_workers = workers()->active_workers();

  // Parallel reference processing
  assert(no_of_gc_workers <= rp->max_num_queues(),
         "Mismatch between the number of GC workers %u and the maximum number of Reference process queues %u",
         no_of_gc_workers,  rp->max_num_queues());

  rp->set_active_mt_degree(no_of_gc_workers);
  G1STWRefProcProxyTask task(rp->max_num_queues(), *this, *per_thread_states, *_task_queues);
  stats = rp->process_discovered_references(task, pt);

  _gc_tracer_stw->report_gc_reference_stats(stats);

  // We have completed copying any necessary live referent objects.
  assert(pss->queue_is_empty(), "both queue and overflow should be empty");

  make_pending_list_reachable();

  assert(!rp->discovery_enabled(), "Postcondition");
  rp->verify_no_references_recorded();

  double ref_proc_time = os::elapsedTime() - ref_proc_start;
  phase_times()->record_ref_proc_time(ref_proc_time * 1000.0);
}

void G1CollectedHeap::make_pending_list_reachable() {
  if (collector_state()->in_concurrent_start_gc()) {
    oop pll_head = Universe::reference_pending_list();
    if (pll_head != NULL) {
      // Any valid worker id is fine here as we are in the VM thread and single-threaded.
      _cm->mark_in_next_bitmap(0 /* worker_id */, pll_head);
    }
  }
}

static bool do_humongous_object_logging() {
  return log_is_enabled(Debug, gc, humongous);
}

bool G1CollectedHeap::should_do_eager_reclaim() const {
  // As eager reclaim logging also gives information about humongous objects in
  // the heap in general, always do the eager reclaim pass even without known
  // candidates.
  return (G1EagerReclaimHumongousObjects &&
          (has_humongous_reclaim_candidates() || do_humongous_object_logging()));
}

bool G1CollectedHeap::should_sample_collection_set_candidates() const {
  G1CollectionSetCandidates* candidates = G1CollectedHeap::heap()->collection_set()->candidates();
  return candidates != NULL && candidates->num_remaining() > 0;
}

void G1CollectedHeap::set_collection_set_candidates_stats(G1CardSetMemoryStats& stats) {
  _collection_set_candidates_card_set_stats = stats;
}

class G1PrepareEvacuationTask : public AbstractGangTask {
  class G1PrepareRegionsClosure : public HeapRegionClosure {
    G1CollectedHeap* _g1h;
    G1PrepareEvacuationTask* _parent_task;
    uint _worker_humongous_total;
    uint _worker_humongous_candidates;

    G1CardSetMemoryStats _card_set_stats;

    void sample_card_set_size(HeapRegion* hr) {
      // Sample card set sizes for young gen and humongous before GC: this makes
      // the policy to give back memory to the OS keep the most recent amount of
      // memory for these regions.
      if (hr->is_young() || hr->is_starts_humongous()) {
        _card_set_stats.add(hr->rem_set()->card_set_memory_stats());
      }
    }

    bool humongous_region_is_candidate(HeapRegion* region) const {
      assert(region->is_starts_humongous(), "Must start a humongous object");

      oop obj = cast_to_oop(region->bottom());

      // Dead objects cannot be eager reclaim candidates. Due to class
      // unloading it is unsafe to query their classes so we return early.
      if (_g1h->is_obj_dead(obj, region)) {
        return false;
      }

      // If we do not have a complete remembered set for the region, then we can
      // not be sure that we have all references to it.
      if (!region->rem_set()->is_complete()) {
        return false;
      }
      // Candidate selection must satisfy the following constraints
      // while concurrent marking is in progress:
      //
      // * In order to maintain SATB invariants, an object must not be
      // reclaimed if it was allocated before the start of marking and
      // has not had its references scanned.  Such an object must have
      // its references (including type metadata) scanned to ensure no
      // live objects are missed by the marking process.  Objects
      // allocated after the start of concurrent marking don't need to
      // be scanned.
      //
      // * An object must not be reclaimed if it is on the concurrent
      // mark stack.  Objects allocated after the start of concurrent
      // marking are never pushed on the mark stack.
      //
      // Nominating only objects allocated after the start of concurrent
      // marking is sufficient to meet both constraints.  This may miss
      // some objects that satisfy the constraints, but the marking data
      // structures don't support efficiently performing the needed
      // additional tests or scrubbing of the mark stack.
      //
      // However, we presently only nominate is_typeArray() objects.
      // A humongous object containing references induces remembered
      // set entries on other regions.  In order to reclaim such an
      // object, those remembered sets would need to be cleaned up.
      //
      // We also treat is_typeArray() objects specially, allowing them
      // to be reclaimed even if allocated before the start of
      // concurrent mark.  For this we rely on mark stack insertion to
      // exclude is_typeArray() objects, preventing reclaiming an object
      // that is in the mark stack.  We also rely on the metadata for
      // such objects to be built-in and so ensured to be kept live.
      // Frequent allocation and drop of large binary blobs is an
      // important use case for eager reclaim, and this special handling
      // may reduce needed headroom.

      return obj->is_typeArray() &&
             _g1h->is_potential_eager_reclaim_candidate(region);
    }

  public:
    G1PrepareRegionsClosure(G1CollectedHeap* g1h, G1PrepareEvacuationTask* parent_task) :
      _g1h(g1h),
      _parent_task(parent_task),
      _worker_humongous_total(0),
      _worker_humongous_candidates(0) { }

    ~G1PrepareRegionsClosure() {
      _parent_task->add_humongous_candidates(_worker_humongous_candidates);
      _parent_task->add_humongous_total(_worker_humongous_total);
    }

    virtual bool do_heap_region(HeapRegion* hr) {
      // First prepare the region for scanning
      _g1h->rem_set()->prepare_region_for_scan(hr);

      sample_card_set_size(hr);

      // Now check if region is a humongous candidate
      if (!hr->is_starts_humongous()) {
        _g1h->register_region_with_region_attr(hr);
        return false;
      }

      uint index = hr->hrm_index();
      if (humongous_region_is_candidate(hr)) {
        _g1h->set_humongous_reclaim_candidate(index, true);
        _g1h->register_humongous_region_with_region_attr(index);
        _worker_humongous_candidates++;
        // We will later handle the remembered sets of these regions.
      } else {
        _g1h->set_humongous_reclaim_candidate(index, false);
        _g1h->register_region_with_region_attr(hr);
      }
      _worker_humongous_total++;

      return false;
    }

    G1CardSetMemoryStats card_set_stats() const {
      return _card_set_stats;
    }
  };

  G1CollectedHeap* _g1h;
  HeapRegionClaimer _claimer;
  volatile uint _humongous_total;
  volatile uint _humongous_candidates;

  G1CardSetMemoryStats _all_card_set_stats;

public:
  G1PrepareEvacuationTask(G1CollectedHeap* g1h) :
    AbstractGangTask("Prepare Evacuation"),
    _g1h(g1h),
    _claimer(_g1h->workers()->active_workers()),
    _humongous_total(0),
    _humongous_candidates(0) { }

  void work(uint worker_id) {
    G1PrepareRegionsClosure cl(_g1h, this);
    _g1h->heap_region_par_iterate_from_worker_offset(&cl, &_claimer, worker_id);

    MutexLocker x(ParGCRareEvent_lock, Mutex::_no_safepoint_check_flag);
    _all_card_set_stats.add(cl.card_set_stats());
  }

  void add_humongous_candidates(uint candidates) {
    Atomic::add(&_humongous_candidates, candidates);
  }

  void add_humongous_total(uint total) {
    Atomic::add(&_humongous_total, total);
  }

  uint humongous_candidates() {
    return _humongous_candidates;
  }

  uint humongous_total() {
    return _humongous_total;
  }

  G1CardSetMemoryStats all_card_set_stats() const {
    return _all_card_set_stats;
  }
};

void G1CollectedHeap::pre_evacuate_collection_set(G1EvacuationInfo& evacuation_info, G1ParScanThreadStateSet* per_thread_states) {
  _bytes_used_during_gc = 0;

  _expand_heap_after_alloc_failure = true;
  Atomic::store(&_num_regions_failed_evacuation, 0u);

  // Disable the hot card cache.
  _hot_card_cache->reset_hot_cache_claimed_index();
  _hot_card_cache->set_use_cache(false);

  // Initialize the GC alloc regions.
  _allocator->init_gc_alloc_regions(evacuation_info);

  {
    Ticks start = Ticks::now();
    rem_set()->prepare_for_scan_heap_roots();
    phase_times()->record_prepare_heap_roots_time_ms((Ticks::now() - start).seconds() * 1000.0);
  }

  {
    G1PrepareEvacuationTask g1_prep_task(this);
    Tickspan task_time = run_task_timed(&g1_prep_task);

    _young_gen_card_set_stats = g1_prep_task.all_card_set_stats();

    phase_times()->record_register_regions(task_time.seconds() * 1000.0);
    _num_humongous_objects = g1_prep_task.humongous_total();
    _num_humongous_reclaim_candidates = g1_prep_task.humongous_candidates();
  }

  assert(_verifier->check_region_attr_table(), "Inconsistency in the region attributes table.");
  _preserved_marks_set.assert_empty();

#if COMPILER2_OR_JVMCI
  DerivedPointerTable::clear();
#endif

  // Concurrent start needs claim bits to keep track of the marked-through CLDs.
  if (collector_state()->in_concurrent_start_gc()) {
    concurrent_mark()->pre_concurrent_start(gc_cause());

    double start_clear_claimed_marks = os::elapsedTime();

    ClassLoaderDataGraph::clear_claimed_marks();

    double recorded_clear_claimed_marks_time_ms = (os::elapsedTime() - start_clear_claimed_marks) * 1000.0;
    phase_times()->record_clear_claimed_marks_time_ms(recorded_clear_claimed_marks_time_ms);
  }

  // Should G1EvacuationFailureALot be in effect for this GC?
  NOT_PRODUCT(set_evacuation_failure_alot_for_current_gc();)
}

class G1EvacuateRegionsBaseTask : public AbstractGangTask {
protected:
  G1CollectedHeap* _g1h;
  G1ParScanThreadStateSet* _per_thread_states;
  G1ScannerTasksQueueSet* _task_queues;
  TaskTerminator _terminator;
  uint _num_workers;

  void evacuate_live_objects(G1ParScanThreadState* pss,
                             uint worker_id,
                             G1GCPhaseTimes::GCParPhases objcopy_phase,
                             G1GCPhaseTimes::GCParPhases termination_phase) {
    G1GCPhaseTimes* p = _g1h->phase_times();

    Ticks start = Ticks::now();
    G1ParEvacuateFollowersClosure cl(_g1h, pss, _task_queues, &_terminator, objcopy_phase);
    cl.do_void();

    assert(pss->queue_is_empty(), "should be empty");

    Tickspan evac_time = (Ticks::now() - start);
    p->record_or_add_time_secs(objcopy_phase, worker_id, evac_time.seconds() - cl.term_time());

    if (termination_phase == G1GCPhaseTimes::Termination) {
      p->record_time_secs(termination_phase, worker_id, cl.term_time());
      p->record_thread_work_item(termination_phase, worker_id, cl.term_attempts());
    } else {
      p->record_or_add_time_secs(termination_phase, worker_id, cl.term_time());
      p->record_or_add_thread_work_item(termination_phase, worker_id, cl.term_attempts());
    }
    assert(pss->trim_ticks().value() == 0,
           "Unexpected partial trimming during evacuation value " JLONG_FORMAT,
           pss->trim_ticks().value());
  }

  virtual void start_work(uint worker_id) { }

  virtual void end_work(uint worker_id) { }

  virtual void scan_roots(G1ParScanThreadState* pss, uint worker_id) = 0;

  virtual void evacuate_live_objects(G1ParScanThreadState* pss, uint worker_id) = 0;

public:
  G1EvacuateRegionsBaseTask(const char* name,
                            G1ParScanThreadStateSet* per_thread_states,
                            G1ScannerTasksQueueSet* task_queues,
                            uint num_workers) :
    AbstractGangTask(name),
    _g1h(G1CollectedHeap::heap()),
    _per_thread_states(per_thread_states),
    _task_queues(task_queues),
    _terminator(num_workers, _task_queues),
    _num_workers(num_workers)
  { }

  void work(uint worker_id) {
    start_work(worker_id);

    {
      ResourceMark rm;

      G1ParScanThreadState* pss = _per_thread_states->state_for_worker(worker_id);
      pss->set_ref_discoverer(_g1h->ref_processor_stw());

      scan_roots(pss, worker_id);
      evacuate_live_objects(pss, worker_id);
    }

    end_work(worker_id);
  }
};

class G1EvacuateRegionsTask : public G1EvacuateRegionsBaseTask {
  G1RootProcessor* _root_processor;
  bool _has_optional_evacuation_work;

  void scan_roots(G1ParScanThreadState* pss, uint worker_id) {
    _root_processor->evacuate_roots(pss, worker_id);
    _g1h->rem_set()->scan_heap_roots(pss, worker_id, G1GCPhaseTimes::ScanHR, G1GCPhaseTimes::ObjCopy, _has_optional_evacuation_work);
    _g1h->rem_set()->scan_collection_set_regions(pss, worker_id, G1GCPhaseTimes::ScanHR, G1GCPhaseTimes::CodeRoots, G1GCPhaseTimes::ObjCopy);
  }

  void evacuate_live_objects(G1ParScanThreadState* pss, uint worker_id) {
    G1EvacuateRegionsBaseTask::evacuate_live_objects(pss, worker_id, G1GCPhaseTimes::ObjCopy, G1GCPhaseTimes::Termination);
  }

  void start_work(uint worker_id) {
    _g1h->phase_times()->record_time_secs(G1GCPhaseTimes::GCWorkerStart, worker_id, Ticks::now().seconds());
  }

  void end_work(uint worker_id) {
    _g1h->phase_times()->record_time_secs(G1GCPhaseTimes::GCWorkerEnd, worker_id, Ticks::now().seconds());
  }

public:
  G1EvacuateRegionsTask(G1CollectedHeap* g1h,
                        G1ParScanThreadStateSet* per_thread_states,
                        G1ScannerTasksQueueSet* task_queues,
                        G1RootProcessor* root_processor,
                        uint num_workers,
                        bool has_optional_evacuation_work) :
    G1EvacuateRegionsBaseTask("G1 Evacuate Regions", per_thread_states, task_queues, num_workers),
    _root_processor(root_processor),
    _has_optional_evacuation_work(has_optional_evacuation_work)
  { }
};

void G1CollectedHeap::evacuate_initial_collection_set(G1ParScanThreadStateSet* per_thread_states,
                                                      bool has_optional_evacuation_work) {
  G1GCPhaseTimes* p = phase_times();

  {
    Ticks start = Ticks::now();
    rem_set()->merge_heap_roots(true /* initial_evacuation */);
    p->record_merge_heap_roots_time((Ticks::now() - start).seconds() * 1000.0);
  }

  Tickspan task_time;
  const uint num_workers = workers()->active_workers();

  Ticks start_processing = Ticks::now();
  {
    G1RootProcessor root_processor(this, num_workers);
    G1EvacuateRegionsTask g1_par_task(this,
                                      per_thread_states,
                                      _task_queues,
                                      &root_processor,
                                      num_workers,
                                      has_optional_evacuation_work);
    task_time = run_task_timed(&g1_par_task);
    // Closing the inner scope will execute the destructor for the G1RootProcessor object.
    // To extract its code root fixup time we measure total time of this scope and
    // subtract from the time the WorkGang task took.
  }
  Tickspan total_processing = Ticks::now() - start_processing;

  p->record_initial_evac_time(task_time.seconds() * 1000.0);
  p->record_or_add_code_root_fixup_time((total_processing - task_time).seconds() * 1000.0);

  rem_set()->complete_evac_phase(has_optional_evacuation_work);
}

class G1EvacuateOptionalRegionsTask : public G1EvacuateRegionsBaseTask {

  void scan_roots(G1ParScanThreadState* pss, uint worker_id) {
    _g1h->rem_set()->scan_heap_roots(pss, worker_id, G1GCPhaseTimes::OptScanHR, G1GCPhaseTimes::OptObjCopy, true /* remember_already_scanned_cards */);
    _g1h->rem_set()->scan_collection_set_regions(pss, worker_id, G1GCPhaseTimes::OptScanHR, G1GCPhaseTimes::OptCodeRoots, G1GCPhaseTimes::OptObjCopy);
  }

  void evacuate_live_objects(G1ParScanThreadState* pss, uint worker_id) {
    G1EvacuateRegionsBaseTask::evacuate_live_objects(pss, worker_id, G1GCPhaseTimes::OptObjCopy, G1GCPhaseTimes::OptTermination);
  }

public:
  G1EvacuateOptionalRegionsTask(G1ParScanThreadStateSet* per_thread_states,
                                G1ScannerTasksQueueSet* queues,
                                uint num_workers) :
    G1EvacuateRegionsBaseTask("G1 Evacuate Optional Regions", per_thread_states, queues, num_workers) {
  }
};

void G1CollectedHeap::evacuate_next_optional_regions(G1ParScanThreadStateSet* per_thread_states) {
  class G1MarkScope : public MarkScope { };

  Tickspan task_time;

  Ticks start_processing = Ticks::now();
  {
    G1MarkScope code_mark_scope;
    G1EvacuateOptionalRegionsTask task(per_thread_states, _task_queues, workers()->active_workers());
    task_time = run_task_timed(&task);
    // See comment in evacuate_collection_set() for the reason of the scope.
  }
  Tickspan total_processing = Ticks::now() - start_processing;

  G1GCPhaseTimes* p = phase_times();
  p->record_or_add_code_root_fixup_time((total_processing - task_time).seconds() * 1000.0);
}

void G1CollectedHeap::evacuate_optional_collection_set(G1ParScanThreadStateSet* per_thread_states) {
  const double gc_start_time_ms = phase_times()->cur_collection_start_sec() * 1000.0;

  while (!evacuation_failed() && _collection_set.optional_region_length() > 0) {

    double time_used_ms = os::elapsedTime() * 1000.0 - gc_start_time_ms;
    double time_left_ms = MaxGCPauseMillis - time_used_ms;

    if (time_left_ms < 0 ||
        !_collection_set.finalize_optional_for_evacuation(time_left_ms * policy()->optional_evacuation_fraction())) {
      log_trace(gc, ergo, cset)("Skipping evacuation of %u optional regions, no more regions can be evacuated in %.3fms",
                                _collection_set.optional_region_length(), time_left_ms);
      break;
    }

    {
      Ticks start = Ticks::now();
      rem_set()->merge_heap_roots(false /* initial_evacuation */);
      phase_times()->record_or_add_optional_merge_heap_roots_time((Ticks::now() - start).seconds() * 1000.0);
    }

    {
      Ticks start = Ticks::now();
      evacuate_next_optional_regions(per_thread_states);
      phase_times()->record_or_add_optional_evac_time((Ticks::now() - start).seconds() * 1000.0);
    }

    rem_set()->complete_evac_phase(true /* has_more_than_one_evacuation_phase */);
  }

  _collection_set.abandon_optional_collection_set(per_thread_states);
}

void G1CollectedHeap::post_evacuate_collection_set(G1EvacuationInfo& evacuation_info,
                                                   G1RedirtyCardsQueueSet* rdcqs,
                                                   G1ParScanThreadStateSet* per_thread_states) {
  G1GCPhaseTimes* p = phase_times();

  // Process any discovered reference objects - we have
  // to do this _before_ we retire the GC alloc regions
  // as we may have to copy some 'reachable' referent
  // objects (and their reachable sub-graphs) that were
  // not copied during the pause.
  process_discovered_references(per_thread_states);

  G1STWIsAliveClosure is_alive(this);
  G1KeepAliveClosure keep_alive(this);

  WeakProcessor::weak_oops_do(workers(), &is_alive, &keep_alive, p->weak_phase_times());

  _allocator->release_gc_alloc_regions(evacuation_info);

  post_evacuate_cleanup_1(per_thread_states, rdcqs);

  post_evacuate_cleanup_2(&_preserved_marks_set, rdcqs, &evacuation_info, per_thread_states->surviving_young_words());

  assert_used_and_recalculate_used_equal(this);

  rebuild_free_region_list();

  record_obj_copy_mem_stats();

  evacuation_info.set_collectionset_used_before(collection_set()->bytes_used_before());
  evacuation_info.set_bytes_used(_bytes_used_during_gc);

  policy()->print_age_table();
  rem_set()->print_coarsen_stats();
}

void G1CollectedHeap::record_obj_copy_mem_stats() {
  policy()->old_gen_alloc_tracker()->
    add_allocated_bytes_since_last_gc(_old_evac_stats.allocated() * HeapWordSize);

  _gc_tracer_stw->report_evacuation_statistics(create_g1_evac_summary(&_survivor_evac_stats),
                                               create_g1_evac_summary(&_old_evac_stats));
}

void G1CollectedHeap::free_region(HeapRegion* hr, FreeRegionList* free_list) {
  assert(!hr->is_free(), "the region should not be free");
  assert(!hr->is_empty(), "the region should not be empty");
  assert(_hrm.is_available(hr->hrm_index()), "region should be committed");

  if (G1VerifyBitmaps) {
    MemRegion mr(hr->bottom(), hr->end());
    concurrent_mark()->clear_range_in_prev_bitmap(mr);
  }

  // Clear the card counts for this region.
  // Note: we only need to do this if the region is not young
  // (since we don't refine cards in young regions).
  if (!hr->is_young()) {
    _hot_card_cache->reset_card_counts(hr);
  }

  // Reset region metadata to allow reuse.
  hr->hr_clear(true /* clear_space */);
  _policy->remset_tracker()->update_at_free(hr);

  if (free_list != NULL) {
    free_list->add_ordered(hr);
  }
}

void G1CollectedHeap::free_humongous_region(HeapRegion* hr,
                                            FreeRegionList* free_list) {
  assert(hr->is_humongous(), "this is only for humongous regions");
  hr->clear_humongous();
  free_region(hr, free_list);
}

void G1CollectedHeap::remove_from_old_gen_sets(const uint old_regions_removed,
                                               const uint archive_regions_removed,
                                               const uint humongous_regions_removed) {
  if (old_regions_removed > 0 || archive_regions_removed > 0 || humongous_regions_removed > 0) {
    MutexLocker x(OldSets_lock, Mutex::_no_safepoint_check_flag);
    _old_set.bulk_remove(old_regions_removed);
    _archive_set.bulk_remove(archive_regions_removed);
    _humongous_set.bulk_remove(humongous_regions_removed);
  }

}

void G1CollectedHeap::prepend_to_freelist(FreeRegionList* list) {
  assert(list != NULL, "list can't be null");
  if (!list->is_empty()) {
    MutexLocker x(FreeList_lock, Mutex::_no_safepoint_check_flag);
    _hrm.insert_list_into_free_list(list);
  }
}

void G1CollectedHeap::decrement_summary_bytes(size_t bytes) {
  decrease_used(bytes);
}

void G1CollectedHeap::post_evacuate_cleanup_1(G1ParScanThreadStateSet* per_thread_states,
                                              G1RedirtyCardsQueueSet* rdcqs) {
  Ticks start = Ticks::now();
  {
    G1PostEvacuateCollectionSetCleanupTask1 cl(per_thread_states, rdcqs);
    run_batch_task(&cl);
  }
  phase_times()->record_post_evacuate_cleanup_task_1_time((Ticks::now() - start).seconds() * 1000.0);
}

void G1CollectedHeap::post_evacuate_cleanup_2(PreservedMarksSet* preserved_marks,
                                              G1RedirtyCardsQueueSet* rdcqs,
                                              G1EvacuationInfo* evacuation_info,
                                              const size_t* surviving_young_words) {
  Ticks start = Ticks::now();
  {
    G1PostEvacuateCollectionSetCleanupTask2 cl(preserved_marks, rdcqs, evacuation_info, surviving_young_words);
    run_batch_task(&cl);
  }
  phase_times()->record_post_evacuate_cleanup_task_2_time((Ticks::now() - start).seconds() * 1000.0);
}

void G1CollectedHeap::clear_eden() {
  _eden.clear();
}

void G1CollectedHeap::clear_collection_set() {
  collection_set()->clear();
}

void G1CollectedHeap::rebuild_free_region_list() {
  Ticks start = Ticks::now();
  _hrm.rebuild_free_list(workers());
  phase_times()->record_total_rebuild_freelist_time_ms((Ticks::now() - start).seconds() * 1000.0);
}

class G1AbandonCollectionSetClosure : public HeapRegionClosure {
public:
  virtual bool do_heap_region(HeapRegion* r) {
    assert(r->in_collection_set(), "Region %u must have been in collection set", r->hrm_index());
    G1CollectedHeap::heap()->clear_region_attr(r);
    r->clear_young_index_in_cset();
    return false;
  }
};

void G1CollectedHeap::abandon_collection_set(G1CollectionSet* collection_set) {
  G1AbandonCollectionSetClosure cl;
  collection_set_iterate_all(&cl);

  collection_set->clear();
  collection_set->stop_incremental_building();
}

bool G1CollectedHeap::is_old_gc_alloc_region(HeapRegion* hr) {
  return _allocator->is_retained_old_region(hr);
}

void G1CollectedHeap::set_region_short_lived_locked(HeapRegion* hr) {
  _eden.add(hr);
  _policy->set_region_eden(hr);
}

#ifdef ASSERT

class NoYoungRegionsClosure: public HeapRegionClosure {
private:
  bool _success;
public:
  NoYoungRegionsClosure() : _success(true) { }
  bool do_heap_region(HeapRegion* r) {
    if (r->is_young()) {
      log_error(gc, verify)("Region [" PTR_FORMAT ", " PTR_FORMAT ") tagged as young",
                            p2i(r->bottom()), p2i(r->end()));
      _success = false;
    }
    return false;
  }
  bool success() { return _success; }
};

bool G1CollectedHeap::check_young_list_empty() {
  bool ret = (young_regions_count() == 0);

  NoYoungRegionsClosure closure;
  heap_region_iterate(&closure);
  ret = ret && closure.success();

  return ret;
}

#endif // ASSERT

// Remove the given HeapRegion from the appropriate region set.
void G1CollectedHeap::prepare_region_for_full_compaction(HeapRegion* hr) {
   if (hr->is_archive()) {
    _archive_set.remove(hr);
  } else if (hr->is_humongous()) {
    _humongous_set.remove(hr);
  } else if (hr->is_old()) {
    _old_set.remove(hr);
  } else if (hr->is_young()) {
    // Note that emptying the eden and survivor lists is postponed and instead
    // done as the first step when rebuilding the regions sets again. The reason
    // for this is that during a full GC string deduplication needs to know if
    // a collected region was young or old when the full GC was initiated.
    hr->uninstall_surv_rate_group();
  } else {
    // We ignore free regions, we'll empty the free list afterwards.
    assert(hr->is_free(), "it cannot be another type");
  }
}

void G1CollectedHeap::increase_used(size_t bytes) {
  _summary_bytes_used += bytes;
}

void G1CollectedHeap::decrease_used(size_t bytes) {
  assert(_summary_bytes_used >= bytes,
         "invariant: _summary_bytes_used: " SIZE_FORMAT " should be >= bytes: " SIZE_FORMAT,
         _summary_bytes_used, bytes);
  _summary_bytes_used -= bytes;
}

void G1CollectedHeap::set_used(size_t bytes) {
  _summary_bytes_used = bytes;
}

class RebuildRegionSetsClosure : public HeapRegionClosure {
private:
  bool _free_list_only;

  HeapRegionSet* _old_set;
  HeapRegionSet* _archive_set;
  HeapRegionSet* _humongous_set;

  HeapRegionManager* _hrm;

  size_t _total_used;

public:
  RebuildRegionSetsClosure(bool free_list_only,
                           HeapRegionSet* old_set,
                           HeapRegionSet* archive_set,
                           HeapRegionSet* humongous_set,
                           HeapRegionManager* hrm) :
    _free_list_only(free_list_only), _old_set(old_set), _archive_set(archive_set),
    _humongous_set(humongous_set), _hrm(hrm), _total_used(0) {
    assert(_hrm->num_free_regions() == 0, "pre-condition");
    if (!free_list_only) {
      assert(_old_set->is_empty(), "pre-condition");
      assert(_archive_set->is_empty(), "pre-condition");
      assert(_humongous_set->is_empty(), "pre-condition");
    }
  }

  bool do_heap_region(HeapRegion* r) {
    if (r->is_empty()) {
      assert(r->rem_set()->is_empty(), "Empty regions should have empty remembered sets.");
      // Add free regions to the free list
      r->set_free();
      _hrm->insert_into_free_list(r);
    } else if (!_free_list_only) {
      assert(r->rem_set()->is_empty(), "At this point remembered sets must have been cleared.");

      if (r->is_humongous()) {
        _humongous_set->add(r);
      } else if (r->is_archive()) {
        _archive_set->add(r);
      } else {
        assert(r->is_young() || r->is_free() || r->is_old(), "invariant");
        // We now move all (non-humongous, non-old, non-archive) regions to old gen,
        // and register them as such.
        r->move_to_old();
        _old_set->add(r);
      }
      _total_used += r->used();
    }

    return false;
  }

  size_t total_used() {
    return _total_used;
  }
};

void G1CollectedHeap::rebuild_region_sets(bool free_list_only) {
  assert_at_safepoint_on_vm_thread();

  if (!free_list_only) {
    _eden.clear();
    _survivor.clear();
  }

  RebuildRegionSetsClosure cl(free_list_only,
                              &_old_set, &_archive_set, &_humongous_set,
                              &_hrm);
  heap_region_iterate(&cl);

  if (!free_list_only) {
    set_used(cl.total_used());
    if (_archive_allocator != NULL) {
      _archive_allocator->clear_used();
    }
  }
  assert_used_and_recalculate_used_equal(this);
}

// Methods for the mutator alloc region

HeapRegion* G1CollectedHeap::new_mutator_alloc_region(size_t word_size,
                                                      bool force,
                                                      uint node_index) {
  assert_heap_locked_or_at_safepoint(true /* should_be_vm_thread */);
  bool should_allocate = policy()->should_allocate_mutator_region();
  if (force || should_allocate) {
    HeapRegion* new_alloc_region = new_region(word_size,
                                              HeapRegionType::Eden,
                                              false /* do_expand */,
                                              node_index);
    if (new_alloc_region != NULL) {
      set_region_short_lived_locked(new_alloc_region);
      _hr_printer.alloc(new_alloc_region, !should_allocate);
      _verifier->check_bitmaps("Mutator Region Allocation", new_alloc_region);
      _policy->remset_tracker()->update_at_allocate(new_alloc_region);
      return new_alloc_region;
    }
  }
  return NULL;
}

void G1CollectedHeap::retire_mutator_alloc_region(HeapRegion* alloc_region,
                                                  size_t allocated_bytes) {
  assert_heap_locked_or_at_safepoint(true /* should_be_vm_thread */);
  assert(alloc_region->is_eden(), "all mutator alloc regions should be eden");

  collection_set()->add_eden_region(alloc_region);
  increase_used(allocated_bytes);
  _eden.add_used_bytes(allocated_bytes);
  _hr_printer.retire(alloc_region);

  // We update the eden sizes here, when the region is retired,
  // instead of when it's allocated, since this is the point that its
  // used space has been recorded in _summary_bytes_used.
  g1mm()->update_eden_size();
}

// Methods for the GC alloc regions

bool G1CollectedHeap::has_more_regions(G1HeapRegionAttr dest) {
  if (dest.is_old()) {
    return true;
  } else {
    return survivor_regions_count() < policy()->max_survivor_regions();
  }
}

HeapRegion* G1CollectedHeap::new_gc_alloc_region(size_t word_size, G1HeapRegionAttr dest, uint node_index) {
  assert(FreeList_lock->owned_by_self(), "pre-condition");

  if (!has_more_regions(dest)) {
    return NULL;
  }

  HeapRegionType type;
  if (dest.is_young()) {
    type = HeapRegionType::Survivor;
  } else {
    type = HeapRegionType::Old;
  }

  HeapRegion* new_alloc_region = new_region(word_size,
                                            type,
                                            true /* do_expand */,
                                            node_index);

  if (new_alloc_region != NULL) {
    if (type.is_survivor()) {
      new_alloc_region->set_survivor();
      _survivor.add(new_alloc_region);
      _verifier->check_bitmaps("Survivor Region Allocation", new_alloc_region);
    } else {
      new_alloc_region->set_old();
      _verifier->check_bitmaps("Old Region Allocation", new_alloc_region);
    }
    _policy->remset_tracker()->update_at_allocate(new_alloc_region);
    register_region_with_region_attr(new_alloc_region);
    _hr_printer.alloc(new_alloc_region);
    return new_alloc_region;
  }
  return NULL;
}

void G1CollectedHeap::retire_gc_alloc_region(HeapRegion* alloc_region,
                                             size_t allocated_bytes,
                                             G1HeapRegionAttr dest) {
  _bytes_used_during_gc += allocated_bytes;
  if (dest.is_old()) {
    old_set_add(alloc_region);
  } else {
    assert(dest.is_young(), "Retiring alloc region should be young (%d)", dest.type());
    _survivor.add_used_bytes(allocated_bytes);
  }

  bool const during_im = collector_state()->in_concurrent_start_gc();
  if (during_im && allocated_bytes > 0) {
    _cm->root_regions()->add(alloc_region->next_top_at_mark_start(), alloc_region->top());
  }
  _hr_printer.retire(alloc_region);
}

HeapRegion* G1CollectedHeap::alloc_highest_free_region() {
  bool expanded = false;
  uint index = _hrm.find_highest_free(&expanded);

  if (index != G1_NO_HRM_INDEX) {
    if (expanded) {
      log_debug(gc, ergo, heap)("Attempt heap expansion (requested address range outside heap bounds). region size: " SIZE_FORMAT "B",
                                HeapRegion::GrainWords * HeapWordSize);
    }
    return _hrm.allocate_free_regions_starting_at(index, 1);
  }
  return NULL;
}

// Optimized nmethod scanning

class RegisterNMethodOopClosure: public OopClosure {
  G1CollectedHeap* _g1h;
  nmethod* _nm;

  template <class T> void do_oop_work(T* p) {
    T heap_oop = RawAccess<>::oop_load(p);
    if (!CompressedOops::is_null(heap_oop)) {
      oop obj = CompressedOops::decode_not_null(heap_oop);
      HeapRegion* hr = _g1h->heap_region_containing(obj);
      assert(!hr->is_continues_humongous(),
             "trying to add code root " PTR_FORMAT " in continuation of humongous region " HR_FORMAT
             " starting at " HR_FORMAT,
             p2i(_nm), HR_FORMAT_PARAMS(hr), HR_FORMAT_PARAMS(hr->humongous_start_region()));

      // HeapRegion::add_strong_code_root_locked() avoids adding duplicate entries.
      hr->add_strong_code_root_locked(_nm);
    }
  }

public:
  RegisterNMethodOopClosure(G1CollectedHeap* g1h, nmethod* nm) :
    _g1h(g1h), _nm(nm) {}

  void do_oop(oop* p)       { do_oop_work(p); }
  void do_oop(narrowOop* p) { do_oop_work(p); }
};

class UnregisterNMethodOopClosure: public OopClosure {
  G1CollectedHeap* _g1h;
  nmethod* _nm;

  template <class T> void do_oop_work(T* p) {
    T heap_oop = RawAccess<>::oop_load(p);
    if (!CompressedOops::is_null(heap_oop)) {
      oop obj = CompressedOops::decode_not_null(heap_oop);
      HeapRegion* hr = _g1h->heap_region_containing(obj);
      assert(!hr->is_continues_humongous(),
             "trying to remove code root " PTR_FORMAT " in continuation of humongous region " HR_FORMAT
             " starting at " HR_FORMAT,
             p2i(_nm), HR_FORMAT_PARAMS(hr), HR_FORMAT_PARAMS(hr->humongous_start_region()));

      hr->remove_strong_code_root(_nm);
    }
  }

public:
  UnregisterNMethodOopClosure(G1CollectedHeap* g1h, nmethod* nm) :
    _g1h(g1h), _nm(nm) {}

  void do_oop(oop* p)       { do_oop_work(p); }
  void do_oop(narrowOop* p) { do_oop_work(p); }
};

void G1CollectedHeap::register_nmethod(nmethod* nm) {
  guarantee(nm != NULL, "sanity");
  RegisterNMethodOopClosure reg_cl(this, nm);
  nm->oops_do(&reg_cl);
}

void G1CollectedHeap::unregister_nmethod(nmethod* nm) {
  guarantee(nm != NULL, "sanity");
  UnregisterNMethodOopClosure reg_cl(this, nm);
  nm->oops_do(&reg_cl, true);
}

void G1CollectedHeap::update_used_after_gc() {
  if (evacuation_failed()) {
    // Reset the G1EvacuationFailureALot counters and flags
    NOT_PRODUCT(reset_evacuation_should_fail();)

    set_used(recalculate_used());

    if (_archive_allocator != NULL) {
      _archive_allocator->clear_used();
    }
    for (uint i = 0; i < ParallelGCThreads; i++) {
      if (_evacuation_failed_info_array[i].has_failed()) {
        _gc_tracer_stw->report_evacuation_failed(_evacuation_failed_info_array[i]);
      }
    }
  } else {
    // The "used" of the the collection set have already been subtracted
    // when they were freed.  Add in the bytes used.
    increase_used(_bytes_used_during_gc);
  }
}

void G1CollectedHeap::reset_hot_card_cache() {
  _hot_card_cache->reset_hot_cache();
  _hot_card_cache->set_use_cache(true);
}

void G1CollectedHeap::purge_code_root_memory() {
  G1CodeRootSet::purge();
}

class RebuildStrongCodeRootClosure: public CodeBlobClosure {
  G1CollectedHeap* _g1h;

public:
  RebuildStrongCodeRootClosure(G1CollectedHeap* g1h) :
    _g1h(g1h) {}

  void do_code_blob(CodeBlob* cb) {
    nmethod* nm = (cb != NULL) ? cb->as_nmethod_or_null() : NULL;
    if (nm == NULL) {
      return;
    }

    _g1h->register_nmethod(nm);
  }
};

void G1CollectedHeap::rebuild_strong_code_roots() {
  RebuildStrongCodeRootClosure blob_cl(this);
  CodeCache::blobs_do(&blob_cl);
}

void G1CollectedHeap::initialize_serviceability() {
  _g1mm->initialize_serviceability();
}

MemoryUsage G1CollectedHeap::memory_usage() {
  return _g1mm->memory_usage();
}

GrowableArray<GCMemoryManager*> G1CollectedHeap::memory_managers() {
  return _g1mm->memory_managers();
}

GrowableArray<MemoryPool*> G1CollectedHeap::memory_pools() {
  return _g1mm->memory_pools();
}<|MERGE_RESOLUTION|>--- conflicted
+++ resolved
@@ -2668,11 +2668,7 @@
   HeapRegionRemSet* rem_set = r->rem_set();
 
   return G1EagerReclaimHumongousObjectsWithStaleRefs ?
-<<<<<<< HEAD
-         rem_set->occupancy_less_or_equal_than(G1RemSetArrayOfCardsEntries) :
-=======
          rem_set->occupancy_less_or_equal_than(G1EagerReclaimRemSetThreshold) :
->>>>>>> de6472c4
          G1EagerReclaimHumongousObjects && rem_set->is_empty();
 }
 
