/*
 * Copyright (c) 2011, 2025, Oracle and/or its affiliates. All rights reserved.
 * DO NOT ALTER OR REMOVE COPYRIGHT NOTICES OR THIS FILE HEADER.
 *
 * This code is free software; you can redistribute it and/or modify it
 * under the terms of the GNU General Public License version 2 only, as
 * published by the Free Software Foundation.
 *
 * This code is distributed in the hope that it will be useful, but WITHOUT
 * ANY WARRANTY; without even the implied warranty of MERCHANTABILITY or
 * FITNESS FOR A PARTICULAR PURPOSE.  See the GNU General Public License
 * version 2 for more details (a copy is included in the LICENSE file that
 * accompanied this code).
 *
 * You should have received a copy of the GNU General Public License version
 * 2 along with this work; if not, write to the Free Software Foundation,
 * Inc., 51 Franklin St, Fifth Floor, Boston, MA 02110-1301 USA.
 *
 * Please contact Oracle, 500 Oracle Parkway, Redwood Shores, CA 94065 USA
 * or visit www.oracle.com if you need additional information or have any
 * questions.
 *
 */

#include "jfr/recorder/checkpoint/jfrCheckpointWriter.hpp"
#include "jfr/recorder/checkpoint/types/traceid/jfrTraceId.inline.hpp"
#include "jfr/recorder/repository/jfrChunkWriter.hpp"
#include "jfr/recorder/stacktrace/jfrStackTrace.hpp"
#include "jfr/recorder/stacktrace/jfrVframeStream.inline.hpp"
#include "jfr/recorder/storage/jfrBuffer.hpp"
#include "jfr/support/jfrThreadLocal.hpp"
#include "jfrStackFilter.hpp"
#include "jfrStackFilterRegistry.hpp"
#include "memory/allocation.inline.hpp"
#include "nmt/memTag.hpp"
#include "oops/instanceKlass.inline.hpp"
#include "runtime/continuation.hpp"
#include "runtime/continuationEntry.inline.hpp"
#include "runtime/handles.inline.hpp"
#include "runtime/vframe.inline.hpp"
#include "utilities/growableArray.hpp"

static void copy_frames(JfrStackFrames* lhs_frames, const JfrStackFrames* rhs_frames) {
  assert(lhs_frames != nullptr, "invariant");
  assert(rhs_frames != nullptr, "invariant");
  assert(rhs_frames->length() > 0, "invariant");
  assert(lhs_frames->capacity() == rhs_frames->length(), "invariant");
  assert(lhs_frames->length() == 0, "invariant");
  lhs_frames->set_length(rhs_frames->length());
  assert(lhs_frames->length() == rhs_frames->length(), "invariant");
  memcpy(&lhs_frames->first(), &rhs_frames->first(), rhs_frames->length() * sizeof(JfrStackFrame));
}

JfrStackTrace::JfrStackTrace() :
  _next(nullptr),
  _frames(new JfrStackFrames(JfrOptionSet::stackdepth())), // ResourceArea
  _id(0),
  _hash(0),
  _count(0),
  _max_frames(JfrOptionSet::stackdepth()),
  _frames_ownership(false),
  _reached_root(false),
  _lineno(false),
  _written(false) {}

JfrStackTrace::JfrStackTrace(traceid id, const JfrStackTrace& trace, const JfrStackTrace* next) :
  _next(next),
  _frames(new (mtInternal) JfrStackFrames(trace.number_of_frames(), mtInternal)), // CHeap
  _id(id),
  _hash(trace._hash),
  _count(trace._count),
  _max_frames(trace._max_frames),
  _frames_ownership(true),
  _reached_root(trace._reached_root),
  _lineno(trace._lineno),
  _written(false) {
  copy_frames(_frames, trace._frames);
}

JfrStackTrace::~JfrStackTrace() {
  if (_frames_ownership) {
    delete _frames;
    return;
  }
}

int JfrStackTrace::number_of_frames() const {
  assert(_frames != nullptr, "invariant");
  return _frames->length();
}

template <typename Writer>
static void write_stacktrace(Writer& w, traceid id, bool reached_root, const JfrStackFrames* frames) {
  w.write(static_cast<u8>(id));
  w.write(static_cast<u1>(!reached_root));
  const int nr_of_frames = frames->length();
  w.write(static_cast<u4>(nr_of_frames));
  for (int i = 0; i < nr_of_frames; ++i) {
    frames->at(i).write(w);
  }
}

void JfrStackTrace::write(JfrChunkWriter& sw) const {
  assert(!_written, "invariant");
  write_stacktrace(sw, _id, _reached_root, _frames);
  _written = true;
}

void JfrStackTrace::write(JfrCheckpointWriter& cpw) const {
<<<<<<< HEAD
  write_stacktrace(cpw, _id, _reached_root, _frames);
=======
  assert(!_written, "invariant");
  write_stacktrace(cpw, _id, _reached_root, _nr_of_frames, _frames);
  _written = true;
}

bool JfrStackFrame::equals(const JfrStackFrame& rhs) const {
  return _methodid == rhs._methodid && _bci == rhs._bci && _type == rhs._type;
>>>>>>> 32d6d031
}

bool JfrStackTrace::equals(const JfrStackTrace& rhs) const {
  if (_reached_root != rhs._reached_root || _frames->length() != rhs.number_of_frames() || _hash != rhs._hash) {
    return false;
  }
  for (int i = 0; i < _frames->length(); ++i) {
    if (!_frames->at(i).equals(rhs._frames->at(i))) {
      return false;
    }
  }
  return true;
}

static inline bool is_interpreter(const JfrSampleRequest& request) {
  return request._sample_bcp != nullptr;
}

void JfrStackTrace::record_interpreter_top_frame(const JfrSampleRequest& request) {
  assert(_hash == 0, "invariant");
  assert(_count == 0, "invariant");
  assert(_frames != nullptr, "invariant");
  assert(_frames->length() == 0, "invariant");
  _hash = 1;
  const Method* method = reinterpret_cast<Method*>(request._sample_pc);
  assert(method != nullptr, "invariant");
  const traceid mid = JfrTraceId::load(method);
  const int bci = method->is_native() ? 0 : method->validate_bci_from_bcp(reinterpret_cast<address>(request._sample_bcp));
  const u1 type = method->is_native() ? JfrStackFrame::FRAME_NATIVE : JfrStackFrame::FRAME_INTERPRETER;
  _hash = (_hash * 31) + mid;
  _hash = (_hash * 31) + bci;
  _hash = (_hash * 31) + type;
  _frames->append(JfrStackFrame(mid, bci, type, method->method_holder()));
  _count++;
}

static inline bool interpreter_top_frame_has_no_sender(const JfrSampleRequest& request, const frame& fr, JavaThread* jt) {
  if (fr.pc() == nullptr) {
    return true;
  }
  const Method* method = reinterpret_cast<Method*>(request._sample_pc);
  assert(method != nullptr, "invariant");
  if (method->intrinsic_id() == vmIntrinsicID::_Continuation_enterSpecial) {
    assert(JfrThreadLocal::is_vthread(jt), "invariant");
    const ContinuationEntry* const cont_entry = jt->last_continuation();
    assert(cont_entry != nullptr, "invariant");
    return cont_entry->is_virtual_thread();
  }
  return false;
}

bool JfrStackTrace::record(JavaThread* jt, const frame& frame, const JfrSampleRequest& request) {
  if (is_interpreter(request)) {
    record_interpreter_top_frame(request);
    if (interpreter_top_frame_has_no_sender(request, frame, jt)) {
      return true;
    }
  }
  return record(jt, frame, 0);
}

bool JfrStackTrace::record(JavaThread* jt, int skip, int64_t stack_filter_id) {
  assert(jt != nullptr, "invariant");
  assert(jt == JavaThread::current(), "invariant");
  return jt->has_last_Java_frame() ? record(jt, jt->last_frame(), skip, stack_filter_id) : false;
}

bool JfrStackTrace::record(JavaThread* jt, const frame& frame, int skip, int64_t stack_filter_id /* -1 */) {
  // Must use ResetNoHandleMark here to bypass if any NoHandleMark exist on stack.
  // This is because RegisterMap uses Handles to support continuations.
  ResetNoHandleMark rnhm;
  return record_inner(jt, frame, skip, stack_filter_id);
}

bool JfrStackTrace::record_inner(JavaThread* jt, const frame& frame, int skip, int64_t stack_filter_id /* -1 */) {
  assert(jt != nullptr, "invariant");
  assert(!_lineno, "invariant");
  assert(_frames != nullptr, "invariant");
  assert(_frames->length() == 0 || _frames->length() == 1, "invariant");
  Thread* const current_thread = Thread::current();
  HandleMark hm(current_thread); // RegisterMap uses Handles to support continuations.
  JfrVframeStream vfs(jt, frame, false);
  _reached_root = true;
  for (int i = 0; i < skip; ++i) {
    if (vfs.at_end()) {
      break;
    }
    vfs.next_vframe();
  }
  const JfrStackFilter* stack_filter = stack_filter_id < 0 ? nullptr : JfrStackFilterRegistry::lookup(stack_filter_id);
  if (_hash == 0) {
    _hash = 1;
  }
  while (!vfs.at_end()) {
    if (_count >= _max_frames) {
      _reached_root = false;
      break;
    }
    const Method* method = vfs.method();
    if (stack_filter != nullptr) {
      if (stack_filter->match(method)) {
        vfs.next_vframe();
        continue;
      }
    }
    const traceid mid = JfrTraceId::load(method);
    u1 type = vfs.is_interpreted_frame() ? JfrStackFrame::FRAME_INTERPRETER : JfrStackFrame::FRAME_JIT;
    int bci = 0;
    if (method->is_native()) {
      type = JfrStackFrame::FRAME_NATIVE;
    } else {
      bci = vfs.bci();
    }

    intptr_t* frame_id = vfs.frame_id();
    vfs.next_vframe();
    if (type == JfrStackFrame::FRAME_JIT && !vfs.at_end() && frame_id == vfs.frame_id()) {
      // This frame and the caller frame are both the same physical
      // frame, so this frame is inlined into the caller.
      type = JfrStackFrame::FRAME_INLINE;
    }
    _hash = (_hash * 31) + mid;
    _hash = (_hash * 31) + bci;
    _hash = (_hash * 31) + type;
    _frames->append(JfrStackFrame(mid, bci, type, method->method_holder()));
    _count++;
  }
  return _count > 0;
}

void JfrStackTrace::resolve_linenos() const {
  assert(!_lineno, "invariant");
  for (int i = 0; i < _frames->length(); i++) {
    _frames->at(i).resolve_lineno();
  }
  _lineno = true;
}<|MERGE_RESOLUTION|>--- conflicted
+++ resolved
@@ -107,17 +107,13 @@
 }
 
 void JfrStackTrace::write(JfrCheckpointWriter& cpw) const {
-<<<<<<< HEAD
+  assert(!_written, "invariant");
   write_stacktrace(cpw, _id, _reached_root, _frames);
-=======
-  assert(!_written, "invariant");
-  write_stacktrace(cpw, _id, _reached_root, _nr_of_frames, _frames);
   _written = true;
 }
 
 bool JfrStackFrame::equals(const JfrStackFrame& rhs) const {
   return _methodid == rhs._methodid && _bci == rhs._bci && _type == rhs._type;
->>>>>>> 32d6d031
 }
 
 bool JfrStackTrace::equals(const JfrStackTrace& rhs) const {
