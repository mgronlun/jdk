--- conflicted
+++ resolved
@@ -129,17 +129,9 @@
     K* const old_table = this->_table;
     assert(old_table != nullptr, "invariant");
     const unsigned old_table_size = this->table_size();
-<<<<<<< HEAD
-    guarantee(old_table_size < max_initial_size, "overflow");
-    this->_table_size = old_table_size << 1;
-    this->_table = JfrSetStorage<CONFIG>::alloc_table(this->_table_size);
-    _table_mask = this->_table_size - 1;
-    _resize_threshold = old_table_size;
-=======
     guarantee(old_table_size <= max_initial_size, "overflow");
     this->_table_size = old_table_size * 2;
     this->_table = this->alloc_table(this->_table_size);
->>>>>>> 9b9db9f2
     for (unsigned i = 0; i < old_table_size; ++i) {
       const K k = old_table[i];
       if (k != 0) {
