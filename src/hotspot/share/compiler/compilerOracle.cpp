--- conflicted
+++ resolved
@@ -410,7 +410,6 @@
   return check_predicate(CompileCommand::Break, method);
 }
 
-<<<<<<< HEAD
 bool CompilerOracle::should_blackhole(const methodHandle& method) {
   if (!check_predicate(CompileCommand::Blackhole, method)) {
     return false;
@@ -425,9 +424,6 @@
 }
 
 static enum CompileCommand match_option_name(const char* line, int* bytes_read, char* errorbuf, int bufsize) {
-=======
-static enum CompileCommand parse_option_name(const char* line, int* bytes_read, char* errorbuf, int bufsize) {
->>>>>>> 4f914e21
   assert(ARRAY_SIZE(option_names) == static_cast<int>(CompileCommand::Count), "option_names size mismatch");
 
   *bytes_read = 0;
