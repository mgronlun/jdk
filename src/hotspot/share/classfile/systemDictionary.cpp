/*
 * Copyright (c) 1997, 2021, Oracle and/or its affiliates. All rights reserved.
 * DO NOT ALTER OR REMOVE COPYRIGHT NOTICES OR THIS FILE HEADER.
 *
 * This code is free software; you can redistribute it and/or modify it
 * under the terms of the GNU General Public License version 2 only, as
 * published by the Free Software Foundation.
 *
 * This code is distributed in the hope that it will be useful, but WITHOUT
 * ANY WARRANTY; without even the implied warranty of MERCHANTABILITY or
 * FITNESS FOR A PARTICULAR PURPOSE.  See the GNU General Public License
 * version 2 for more details (a copy is included in the LICENSE file that
 * accompanied this code).
 *
 * You should have received a copy of the GNU General Public License version
 * 2 along with this work; if not, write to the Free Software Foundation,
 * Inc., 51 Franklin St, Fifth Floor, Boston, MA 02110-1301 USA.
 *
 * Please contact Oracle, 500 Oracle Parkway, Redwood Shores, CA 94065 USA
 * or visit www.oracle.com if you need additional information or have any
 * questions.
 *
 */

#include "precompiled.hpp"
#include "jvm.h"
#include "classfile/classFileParser.hpp"
#include "classfile/classFileStream.hpp"
#include "classfile/classLoader.hpp"
#include "classfile/classLoaderData.inline.hpp"
#include "classfile/classLoaderDataGraph.inline.hpp"
#include "classfile/classLoaderExt.hpp"
#include "classfile/classLoadInfo.hpp"
#include "classfile/dictionary.hpp"
#include "classfile/javaClasses.inline.hpp"
#include "classfile/klassFactory.hpp"
#include "classfile/loaderConstraints.hpp"
#include "classfile/packageEntry.hpp"
#include "classfile/placeholders.hpp"
#include "classfile/protectionDomainCache.hpp"
#include "classfile/resolutionErrors.hpp"
#include "classfile/stringTable.hpp"
#include "classfile/symbolTable.hpp"
#include "classfile/systemDictionary.hpp"
#include "classfile/vmClasses.hpp"
#include "classfile/vmSymbols.hpp"
#include "code/codeCache.hpp"
#include "gc/shared/gcTraceTime.inline.hpp"
#include "interpreter/bootstrapInfo.hpp"
#include "jfr/jfrEvents.hpp"
#include "logging/log.hpp"
#include "logging/logStream.hpp"
#include "memory/heapShared.hpp"
#include "memory/metaspaceClosure.hpp"
#include "memory/oopFactory.hpp"
#include "memory/resourceArea.hpp"
#include "memory/universe.hpp"
#include "oops/access.inline.hpp"
#include "oops/instanceKlass.hpp"
#include "oops/klass.inline.hpp"
#include "oops/method.inline.hpp"
#include "oops/objArrayKlass.hpp"
#include "oops/objArrayOop.inline.hpp"
#include "oops/oop.inline.hpp"
#include "oops/oopHandle.inline.hpp"
#include "oops/symbol.hpp"
#include "oops/typeArrayKlass.hpp"
#include "prims/jvmtiExport.hpp"
#include "prims/methodHandles.hpp"
#include "runtime/arguments.hpp"
#include "runtime/biasedLocking.hpp"
#include "runtime/handles.inline.hpp"
#include "runtime/java.hpp"
#include "runtime/javaCalls.hpp"
#include "runtime/mutexLocker.hpp"
#include "runtime/sharedRuntime.hpp"
#include "runtime/signature.hpp"
#include "services/classLoadingService.hpp"
#include "services/diagnosticCommand.hpp"
#include "services/threadService.hpp"
#include "utilities/macros.hpp"
#include "utilities/utf8.hpp"
#if INCLUDE_CDS
#include "classfile/systemDictionaryShared.hpp"
#endif
#if INCLUDE_JFR
#include "jfr/jfr.hpp"
#endif

LoaderConstraintTable* SystemDictionary::_loader_constraints  = NULL;
ResolutionErrorTable*  SystemDictionary::_resolution_errors   = NULL;
SymbolPropertyTable*   SystemDictionary::_invoke_method_table = NULL;
ProtectionDomainCacheTable*   SystemDictionary::_pd_cache_table = NULL;

OopHandle   SystemDictionary::_java_system_loader;
OopHandle   SystemDictionary::_java_platform_loader;

// Default ProtectionDomainCacheSize value
const int defaultProtectionDomainCacheSize = 1009;

const int _loader_constraint_size = 107;                     // number of entries in constraint table
const int _resolution_error_size  = 107;                     // number of entries in resolution error table
const int _invoke_method_size     = 139;                     // number of entries in invoke method table

// Hashtable holding placeholders for classes being loaded.
const int _placeholder_table_size = 1009;
PlaceholderTable* _placeholders   = NULL;
static PlaceholderTable*   placeholders() { return _placeholders; }

// ----------------------------------------------------------------------------
// Java-level SystemLoader and PlatformLoader
oop SystemDictionary::java_system_loader() {
  return _java_system_loader.resolve();
}

oop SystemDictionary::java_platform_loader() {
  return _java_platform_loader.resolve();
}

void SystemDictionary::compute_java_loaders(TRAPS) {
  JavaValue result(T_OBJECT);
  InstanceKlass* class_loader_klass = vmClasses::ClassLoader_klass();
  JavaCalls::call_static(&result,
                         class_loader_klass,
                         vmSymbols::getSystemClassLoader_name(),
                         vmSymbols::void_classloader_signature(),
                         CHECK);

  _java_system_loader = OopHandle(Universe::vm_global(), result.get_oop());

  JavaCalls::call_static(&result,
                         class_loader_klass,
                         vmSymbols::getPlatformClassLoader_name(),
                         vmSymbols::void_classloader_signature(),
                         CHECK);

  _java_platform_loader = OopHandle(Universe::vm_global(), result.get_oop());
}

ClassLoaderData* SystemDictionary::register_loader(Handle class_loader, bool create_mirror_cld) {
  if (create_mirror_cld) {
    // Add a new class loader data to the graph.
    return ClassLoaderDataGraph::add(class_loader, true);
  } else {
    return (class_loader() == NULL) ? ClassLoaderData::the_null_class_loader_data() :
                                      ClassLoaderDataGraph::find_or_create(class_loader);
  }
}

// ----------------------------------------------------------------------------
// Parallel class loading check

bool is_parallelCapable(Handle class_loader) {
  if (class_loader.is_null()) return true;
  if (AlwaysLockClassLoader) return false;
  return java_lang_ClassLoader::parallelCapable(class_loader());
}
// ----------------------------------------------------------------------------
// ParallelDefineClass flag does not apply to bootclass loader
bool is_parallelDefine(Handle class_loader) {
   if (class_loader.is_null()) return false;
   if (AllowParallelDefineClass && java_lang_ClassLoader::parallelCapable(class_loader())) {
     return true;
   }
   return false;
}

// Returns true if the passed class loader is the builtin application class loader
// or a custom system class loader. A customer system class loader can be
// specified via -Djava.system.class.loader.
bool SystemDictionary::is_system_class_loader(oop class_loader) {
  if (class_loader == NULL) {
    return false;
  }
  return (class_loader->klass() == vmClasses::jdk_internal_loader_ClassLoaders_AppClassLoader_klass() ||
         class_loader == _java_system_loader.peek());
}

// Returns true if the passed class loader is the platform class loader.
bool SystemDictionary::is_platform_class_loader(oop class_loader) {
  if (class_loader == NULL) {
    return false;
  }
  return (class_loader->klass() == vmClasses::jdk_internal_loader_ClassLoaders_PlatformClassLoader_klass());
}

Handle SystemDictionary::get_loader_lock_or_null(Handle class_loader) {
  // If class_loader is NULL or parallelCapable, the JVM doesn't acquire a lock while loading.
  if (is_parallelCapable(class_loader)) {
    return Handle();
  } else {
    return class_loader;
  }
}

// ----------------------------------------------------------------------------
// Resolving of classes

Symbol* SystemDictionary::class_name_symbol(const char* name, Symbol* exception, TRAPS) {
  if (name == NULL) {
    THROW_MSG_0(exception, "No class name given");
  }
  if ((int)strlen(name) > Symbol::max_length()) {
    // It's impossible to create this class;  the name cannot fit
    // into the constant pool.
    Exceptions::fthrow(THREAD_AND_LOCATION, exception,
                       "Class name exceeds maximum length of %d: %s",
                       Symbol::max_length(),
                       name);
    return NULL;
  }
  // Callers should ensure that the name is never an illegal UTF8 string.
  assert(UTF8::is_legal_utf8((const unsigned char*)name, (int)strlen(name), false),
         "Class name is not a valid utf8 string.");

  // Make a new symbol for the class name.
  return SymbolTable::new_symbol(name);
}

#ifdef ASSERT
// Used to verify that class loading succeeded in adding k to the dictionary.
void verify_dictionary_entry(Symbol* class_name, InstanceKlass* k) {
  MutexLocker mu(SystemDictionary_lock);
  ClassLoaderData* loader_data = k->class_loader_data();
  Dictionary* dictionary = loader_data->dictionary();
  assert(class_name == k->name(), "Must be the same");
  unsigned int name_hash = dictionary->compute_hash(class_name);
  InstanceKlass* kk = dictionary->find_class(name_hash, class_name);
  assert(kk == k, "should be present in dictionary");
}
#endif

static void handle_resolution_exception(Symbol* class_name, bool throw_error, TRAPS) {
  if (HAS_PENDING_EXCEPTION) {
    // If we have a pending exception we forward it to the caller, unless throw_error is true,
    // in which case we have to check whether the pending exception is a ClassNotFoundException,
    // and convert it to a NoClassDefFoundError and chain the original ClassNotFoundException.
    if (throw_error && PENDING_EXCEPTION->is_a(vmClasses::ClassNotFoundException_klass())) {
      ResourceMark rm(THREAD);
      Handle e(THREAD, PENDING_EXCEPTION);
      CLEAR_PENDING_EXCEPTION;
      THROW_MSG_CAUSE(vmSymbols::java_lang_NoClassDefFoundError(), class_name->as_C_string(), e);
    } else {
      return; // the caller will throw the incoming exception
    }
  }
  // If the class is not found, ie, caller has checked that klass is NULL, throw the appropriate
  // error or exception depending on the value of throw_error.
  ResourceMark rm(THREAD);
  if (throw_error) {
    THROW_MSG(vmSymbols::java_lang_NoClassDefFoundError(), class_name->as_C_string());
  } else {
    THROW_MSG(vmSymbols::java_lang_ClassNotFoundException(), class_name->as_C_string());
  }
}

// Forwards to resolve_or_null

Klass* SystemDictionary::resolve_or_fail(Symbol* class_name, Handle class_loader, Handle protection_domain,
                                         bool throw_error, TRAPS) {
  Klass* klass = resolve_or_null(class_name, class_loader, protection_domain, THREAD);
  // Check for pending exception or null klass, and throw exception
  if (HAS_PENDING_EXCEPTION || klass == NULL) {
    handle_resolution_exception(class_name, throw_error, CHECK_NULL);
  }
  return klass;
}

// Forwards to resolve_array_class_or_null or resolve_instance_class_or_null

Klass* SystemDictionary::resolve_or_null(Symbol* class_name, Handle class_loader, Handle protection_domain, TRAPS) {
  if (Signature::is_array(class_name)) {
    return resolve_array_class_or_null(class_name, class_loader, protection_domain, THREAD);
  } else {
    return resolve_instance_class_or_null_helper(class_name, class_loader, protection_domain, THREAD);
  }
}

// name may be in the form of "java/lang/Object" or "Ljava/lang/Object;"
InstanceKlass* SystemDictionary::resolve_instance_class_or_null_helper(Symbol* class_name,
                                                                       Handle class_loader,
                                                                       Handle protection_domain,
                                                                       TRAPS) {
  assert(class_name != NULL && !Signature::is_array(class_name), "must be");
  if (Signature::has_envelope(class_name)) {
    ResourceMark rm(THREAD);
    // Ignore wrapping L and ;.
    TempNewSymbol name = SymbolTable::new_symbol(class_name->as_C_string() + 1,
                                                 class_name->utf8_length() - 2);
    return resolve_instance_class_or_null(name, class_loader, protection_domain, THREAD);
  } else {
    return resolve_instance_class_or_null(class_name, class_loader, protection_domain, THREAD);
  }
}

// Forwards to resolve_instance_class_or_null

Klass* SystemDictionary::resolve_array_class_or_null(Symbol* class_name,
                                                     Handle class_loader,
                                                     Handle protection_domain,
                                                     TRAPS) {
  assert(Signature::is_array(class_name), "must be array");
  ResourceMark rm(THREAD);
  SignatureStream ss(class_name, false);
  int ndims = ss.skip_array_prefix();  // skip all '['s
  Klass* k = NULL;
  BasicType t = ss.type();
  if (ss.has_envelope()) {
    Symbol* obj_class = ss.as_symbol();
    k = SystemDictionary::resolve_instance_class_or_null(obj_class,
                                                         class_loader,
                                                         protection_domain,
                                                         CHECK_NULL);
    if (k != NULL) {
      k = k->array_klass(ndims, CHECK_NULL);
    }
  } else {
    k = Universe::typeArrayKlassObj(t);
    k = TypeArrayKlass::cast(k)->array_klass(ndims, CHECK_NULL);
  }
  return k;
}

static inline void log_circularity_error(Thread* thread, PlaceholderEntry* probe) {
  LogTarget(Debug, class, load, placeholders) lt;
  if (lt.is_enabled()) {
    ResourceMark rm(thread);
    LogStream ls(lt);
    ls.print("ClassCircularityError detected for placeholder ");
    probe->print_entry(&ls);
    ls.cr();
  }
}

// Must be called for any superclass or superinterface resolution
// during class definition to allow class circularity checking
// superinterface callers:
//    parse_interfaces - from defineClass
// superclass callers:
//   ClassFileParser - from defineClass
//   load_shared_class - while loading a class from shared archive
//   resolve_instance_class_or_null:
//     via: handle_parallel_super_load
//      when resolving a class that has an existing placeholder with
//      a saved superclass [i.e. a defineClass is currently in progress]
//      If another thread is trying to resolve the class, it must do
//      superclass checks on its own thread to catch class circularity and
//      to avoid deadlock.
//
// resolve_super_or_fail adds a LOAD_SUPER placeholder to the placeholder table before calling
// resolve_instance_class_or_null. ClassCircularityError is detected when a LOAD_SUPER or LOAD_INSTANCE
// placeholder for the same thread, class, classloader is found.
// This can be seen with logging option: -Xlog:class+load+placeholders=debug.
//
InstanceKlass* SystemDictionary::resolve_super_or_fail(Symbol* class_name,
                                                       Symbol* super_name,
                                                       Handle class_loader,
                                                       Handle protection_domain,
                                                       bool is_superclass,
                                                       TRAPS) {

  assert(super_name != NULL, "null superclass for resolving");
  assert(!Signature::is_array(super_name), "invalid superclass name");
#if INCLUDE_CDS
  if (DumpSharedSpaces) {
    // Special processing for handling UNREGISTERED shared classes.
    InstanceKlass* k = SystemDictionaryShared::lookup_super_for_unregistered_class(class_name,
                           super_name, is_superclass);
    if (k) {
      return k;
    }
  }
#endif // INCLUDE_CDS

  // If klass is already loaded, just return the superclass or superinterface.
  // Make sure there's a placeholder for the class_name before resolving.
  // This is used as a claim that this thread is currently loading superclass/classloader
  // and for ClassCircularity checks.

  ClassLoaderData* loader_data = class_loader_data(class_loader);
  Dictionary* dictionary = loader_data->dictionary();
  unsigned int name_hash = dictionary->compute_hash(class_name);
  assert(placeholders()->compute_hash(class_name) == name_hash, "they're the same hashcode");

  // can't throw error holding a lock
  bool throw_circularity_error = false;
  {
    MutexLocker mu(THREAD, SystemDictionary_lock);
    InstanceKlass* klassk = dictionary->find_class(name_hash, class_name);
    InstanceKlass* quicksuperk;
    // To support parallel loading: if class is done loading, just return the superclass
    // if the super_name matches class->super()->name() and if the class loaders match.
    // Otherwise, a LinkageError will be thrown later.
    if (klassk != NULL && is_superclass &&
        ((quicksuperk = klassk->java_super()) != NULL) &&
         ((quicksuperk->name() == super_name) &&
            (quicksuperk->class_loader() == class_loader()))) {
           return quicksuperk;
    } else {
      // Must check ClassCircularity before checking if superclass is already loaded.
      PlaceholderEntry* probe = placeholders()->get_entry(name_hash, class_name, loader_data);
      if (probe && probe->check_seen_thread(THREAD, PlaceholderTable::LOAD_SUPER)) {
          log_circularity_error(THREAD, probe);
          throw_circularity_error = true;
      }
    }

    if (!throw_circularity_error) {
      // Be careful not to exit resolve_super without removing this placeholder.
      PlaceholderEntry* newprobe = placeholders()->find_and_add(name_hash,
                                                                class_name,
                                                                loader_data,
                                                                PlaceholderTable::LOAD_SUPER,
                                                                super_name, THREAD);
    }
  }

  if (throw_circularity_error) {
      ResourceMark rm(THREAD);
      THROW_MSG_NULL(vmSymbols::java_lang_ClassCircularityError(), class_name->as_C_string());
  }

  // Resolve the superclass or superinterface, check results on return
  InstanceKlass* superk =
    SystemDictionary::resolve_instance_class_or_null_helper(super_name,
                                                            class_loader,
                                                            protection_domain,
                                                            THREAD);

  // Clean up placeholder entry.
  {
    MutexLocker mu(THREAD, SystemDictionary_lock);
    placeholders()->find_and_remove(name_hash, class_name, loader_data, PlaceholderTable::LOAD_SUPER, THREAD);
    SystemDictionary_lock->notify_all();
  }

  // Check for pending exception or null superk, and throw exception
  if (HAS_PENDING_EXCEPTION || superk == NULL) {
    handle_resolution_exception(super_name, true, CHECK_NULL);
  }

  return superk;
}

// We only get here if this thread finds that another thread
// has already claimed the placeholder token for the current operation,
// but that other thread either never owned or gave up the
// object lock
// Waits on SystemDictionary_lock to indicate placeholder table updated
// On return, caller must recheck placeholder table state
//
// We only get here if
//  1) custom classLoader, i.e. not bootstrap classloader
//  2) custom classLoader has broken the class loader objectLock
//     so another thread got here in parallel
//
// lockObject must be held.
// Complicated dance due to lock ordering:
// Must first release the classloader object lock to
// allow initial definer to complete the class definition
// and to avoid deadlock
// Reclaim classloader lock object with same original recursion count
// Must release SystemDictionary_lock after notify, since
// class loader lock must be claimed before SystemDictionary_lock
// to prevent deadlocks
//
// The notify allows applications that did an untimed wait() on
// the classloader object lock to not hang.
static void double_lock_wait(JavaThread* thread, Handle lockObject) {
  assert_lock_strong(SystemDictionary_lock);

  assert(lockObject() != NULL, "lockObject must be non-NULL");
  bool calledholdinglock
      = ObjectSynchronizer::current_thread_holds_lock(thread, lockObject);
  assert(calledholdinglock, "must hold lock for notify");
  assert(!is_parallelCapable(lockObject), "lockObject must not be parallelCapable");
  // These don't throw exceptions.
  ObjectSynchronizer::notifyall(lockObject, thread);
  intx recursions = ObjectSynchronizer::complete_exit(lockObject, thread);
  SystemDictionary_lock->wait();
  SystemDictionary_lock->unlock();
  ObjectSynchronizer::reenter(lockObject, recursions, thread);
  SystemDictionary_lock->lock();
}

// If the class in is in the placeholder table, class loading is in progress.
// For cases where the application changes threads to load classes, it
// is critical to ClassCircularity detection that we try loading
// the superclass on the new thread internally, so we do parallel
// superclass loading here.  This avoids deadlock for ClassCircularity
// detection for parallelCapable class loaders that lock on a per-class lock.
static void handle_parallel_super_load(Symbol* name,
                                       Symbol* superclassname,
                                       Handle class_loader,
                                       Handle protection_domain, TRAPS) {

  // superk is not used; resolve_super_or_fail is called for circularity check only.
  Klass* superk = SystemDictionary::resolve_super_or_fail(name,
                                                          superclassname,
                                                          class_loader,
                                                          protection_domain,
                                                          true,
                                                          CHECK);
}

// parallelCapable class loaders do NOT wait for parallel superclass loads to complete
// Serial class loaders and bootstrap classloader do wait for superclass loads
static bool should_wait_for_loading(Handle class_loader) {
  return class_loader.is_null() || !is_parallelCapable(class_loader);
}

// For bootstrap and non-parallelCapable class loaders, check and wait for
// another thread to complete loading this class.
InstanceKlass* SystemDictionary::handle_parallel_loading(JavaThread* current,
                                                         unsigned int name_hash,
                                                         Symbol* name,
                                                         ClassLoaderData* loader_data,
                                                         Handle lockObject,
                                                         bool* throw_circularity_error) {
  PlaceholderEntry* oldprobe = placeholders()->get_entry(name_hash, name, loader_data);
  if (oldprobe != NULL) {
    // only need check_seen_thread once, not on each loop
    // 6341374 java/lang/Instrument with -Xcomp
    if (oldprobe->check_seen_thread(current, PlaceholderTable::LOAD_INSTANCE)) {
      log_circularity_error(current, oldprobe);
      *throw_circularity_error = true;
      return NULL;
    } else {
      // Wait until the first thread has finished loading this class. Also wait until all the
      // threads trying to load its superclass have removed their placeholders.
      while (oldprobe != NULL &&
             (oldprobe->instance_load_in_progress() || oldprobe->super_load_in_progress())) {

        // We only get here if the application has released the
        // classloader lock when another thread was in the middle of loading a
        // superclass/superinterface for this class, and now
        // this thread is also trying to load this class.
        // To minimize surprises, the first thread that started to
        // load a class should be the one to complete the loading
        // with the classfile it initially expected.
        // This logic has the current thread wait once it has done
        // all the superclass/superinterface loading it can, until
        // the original thread completes the class loading or fails
        // If it completes we will use the resulting InstanceKlass
        // which we will find below in the systemDictionary.
        oldprobe = NULL;  // Other thread could delete this placeholder entry

        if (lockObject.is_null()) {
          SystemDictionary_lock->wait();
        } else {
          double_lock_wait(current, lockObject);
        }

        // Check if classloading completed while we were waiting
        InstanceKlass* check = loader_data->dictionary()->find_class(name_hash, name);
        if (check != NULL) {
          // Klass is already loaded, so just return it
          return check;
        }
        // check if other thread failed to load and cleaned up
        oldprobe = placeholders()->get_entry(name_hash, name, loader_data);
      }
    }
  }
  return NULL;
}

void SystemDictionary::post_class_load_event(EventClassLoad* event, const InstanceKlass* k, const ClassLoaderData* init_cld) {
  assert(event != NULL, "invariant");
  assert(k != NULL, "invariant");
  assert(event->should_commit(), "invariant");
  event->set_loadedClass(k);
  event->set_definingClassLoader(k->class_loader_data());
  event->set_initiatingClassLoader(init_cld);
  event->commit();
}

// SystemDictionary::resolve_instance_class_or_null is the main function for class name resolution.
// After checking if the InstanceKlass already exists, it checks for ClassCircularityError and
// whether the thread must wait for loading in parallel.  It eventually calls load_instance_class,
// which will load the class via the bootstrap loader or call ClassLoader.loadClass().
// This can return NULL, an exception or an InstanceKlass.
InstanceKlass* SystemDictionary::resolve_instance_class_or_null(Symbol* name,
                                                                Handle class_loader,
                                                                Handle protection_domain,
                                                                TRAPS) {
  // name must be in the form of "java/lang/Object" -- cannot be "Ljava/lang/Object;"
  assert(name != NULL && !Signature::is_array(name) &&
         !Signature::has_envelope(name), "invalid class name");

  EventClassLoad class_load_start_event;

  HandleMark hm(THREAD);

  // Fix for 4474172; see evaluation for more details
  class_loader = Handle(THREAD, java_lang_ClassLoader::non_reflection_class_loader(class_loader()));
  ClassLoaderData* loader_data = register_loader(class_loader);
  Dictionary* dictionary = loader_data->dictionary();
  unsigned int name_hash = dictionary->compute_hash(name);

  // Do lookup to see if class already exists and the protection domain
  // has the right access.
  // This call uses find which checks protection domain already matches
  // All subsequent calls use find_class, and set loaded_class so that
  // before we return a result, we call out to java to check for valid protection domain.
  InstanceKlass* probe = dictionary->find(name_hash, name, protection_domain);
  if (probe != NULL) return probe;

  // Non-bootstrap class loaders will call out to class loader and
  // define via jvm/jni_DefineClass which will acquire the
  // class loader object lock to protect against multiple threads
  // defining the class in parallel by accident.
  // This lock must be acquired here so the waiter will find
  // any successful result in the SystemDictionary and not attempt
  // the define.
  // ParallelCapable class loaders and the bootstrap classloader
  // do not acquire lock here.
  Handle lockObject = get_loader_lock_or_null(class_loader);
  ObjectLocker ol(lockObject, THREAD->as_Java_thread());

  bool super_load_in_progress  = false;
  InstanceKlass* loaded_class = NULL;
  Symbol* superclassname = NULL;

  assert(THREAD->can_call_java(),
         "can not load classes with compiler thread: class=%s, classloader=%s",
         name->as_C_string(),
         class_loader.is_null() ? "null" : class_loader->klass()->name()->as_C_string());

  assert(placeholders()->compute_hash(name) == name_hash, "they're the same hashcode");

  // Check again (after locking) if the class already exists in SystemDictionary
  {
    MutexLocker mu(THREAD, SystemDictionary_lock);
    InstanceKlass* check = dictionary->find_class(name_hash, name);
    if (check != NULL) {
      // InstanceKlass is already loaded, but we still need to check protection domain below.
      loaded_class = check;
    } else {
      PlaceholderEntry* placeholder = placeholders()->get_entry(name_hash, name, loader_data);
      if (placeholder != NULL && placeholder->super_load_in_progress()) {
         super_load_in_progress = true;
         superclassname = placeholder->supername();
         assert(superclassname != NULL, "superclass has to have a name");
      }
    }
  }

  // If the class is in the placeholder table with super_class set,
  // handle superclass loading in progress.
  if (super_load_in_progress) {
    handle_parallel_super_load(name, superclassname,
                               class_loader,
                               protection_domain,
                               CHECK_NULL);
  }

  bool throw_circularity_error = false;
  if (loaded_class == NULL) {
    bool load_placeholder_added = false;

    // Add placeholder entry to record loading instance class
    // Four cases:
    // case 1. Bootstrap classloader
    //    This classloader supports parallelism at the classloader level
    //    but only allows a single thread to load a class/classloader pair.
    //    The LOAD_INSTANCE placeholder is the mechanism for mutual exclusion.
    // case 2. parallelCapable user level classloaders
    //    These class loaders lock a per-class object lock when ClassLoader.loadClass()
    //    is called. A LOAD_INSTANCE placeholder isn't used for mutual exclusion.
    // case 3. traditional classloaders that rely on the classloader object lock
    //    There should be no need for need for LOAD_INSTANCE, except:
    // case 4. traditional class loaders that break the classloader object lock
    //    as a legacy deadlock workaround. Detection of this case requires that
    //    this check is done while holding the classloader object lock,
    //    and that lock is still held when calling classloader's loadClass.
    //    For these classloaders, we ensure that the first requestor
    //    completes the load and other requestors wait for completion.
    {
      MutexLocker mu(THREAD, SystemDictionary_lock);
      if (should_wait_for_loading(class_loader)) {
        loaded_class = handle_parallel_loading(THREAD->as_Java_thread(),
                                               name_hash,
                                               name,
                                               loader_data,
                                               lockObject,
                                               &throw_circularity_error);
      }

      // Recheck if the class has been loaded for all class loader cases and
      // add a LOAD_INSTANCE placeholder while holding the SystemDictionary_lock.
      if (!throw_circularity_error && loaded_class == NULL) {
        InstanceKlass* check = dictionary->find_class(name_hash, name);
        if (check != NULL) {
          loaded_class = check;
        } else if (should_wait_for_loading(class_loader)) {
          // Add the LOAD_INSTANCE token. Threads will wait on loading to complete for this thread.
          PlaceholderEntry* newprobe = placeholders()->find_and_add(name_hash, name, loader_data,
                                                                    PlaceholderTable::LOAD_INSTANCE,
                                                                    NULL,
                                                                    THREAD);
          load_placeholder_added = true;
        }
      }
    }

    // Must throw error outside of owning lock
    if (throw_circularity_error) {
      assert(!HAS_PENDING_EXCEPTION && !load_placeholder_added, "circularity error cleanup");
      ResourceMark rm(THREAD);
      THROW_MSG_NULL(vmSymbols::java_lang_ClassCircularityError(), name->as_C_string());
    }

    // Be careful when modifying this code: once you have run
    // placeholders()->find_and_add(PlaceholderTable::LOAD_INSTANCE),
    // you need to find_and_remove it before returning.
    // So be careful to not exit with a CHECK_ macro between these calls.

    if (loaded_class == NULL) {
      // Do actual loading
      loaded_class = load_instance_class(name_hash, name, class_loader, THREAD);
    }

    if (load_placeholder_added) {
      // clean up placeholder entries for LOAD_INSTANCE success or error
      // This brackets the SystemDictionary updates for both defining
      // and initiating loaders
      MutexLocker mu(THREAD, SystemDictionary_lock);
      placeholders()->find_and_remove(name_hash, name, loader_data, PlaceholderTable::LOAD_INSTANCE, THREAD);
      SystemDictionary_lock->notify_all();
    }
  }

  if (HAS_PENDING_EXCEPTION || loaded_class == NULL) {
    return NULL;
  }

  if (class_load_start_event.should_commit()) {
    post_class_load_event(&class_load_start_event, loaded_class, loader_data);
  }

  // Make sure we have the right class in the dictionary
  DEBUG_ONLY(verify_dictionary_entry(name, loaded_class));

  // Check if the protection domain is present it has the right access
  if (protection_domain() != NULL) {
    // Verify protection domain. If it fails an exception is thrown
    dictionary->validate_protection_domain(name_hash, loaded_class, class_loader, protection_domain, CHECK_NULL);
  }

  return loaded_class;
}


// This routine does not lock the system dictionary.
//
// Since readers don't hold a lock, we must make sure that system
// dictionary entries are added to in a safe way (all links must
// be updated in an MT-safe manner). All entries are removed during class
// unloading, when this class loader is no longer referenced.
//
// Callers should be aware that an entry could be added just after
// _dictionary->bucket(index) is read here, so the caller will not see
// the new entry.

InstanceKlass* SystemDictionary::find_instance_klass(Symbol* class_name,
                                                     Handle class_loader,
                                                     Handle protection_domain) {

  // The result of this call should be consistent with the result
  // of the call to resolve_instance_class_or_null().
  // See evaluation 6790209 and 4474172 for more details.
  oop class_loader_oop = java_lang_ClassLoader::non_reflection_class_loader(class_loader());
  ClassLoaderData* loader_data = ClassLoaderData::class_loader_data_or_null(class_loader_oop);

  if (loader_data == NULL) {
    // If the ClassLoaderData has not been setup,
    // then the class loader has no entries in the dictionary.
    return NULL;
  }

  Dictionary* dictionary = loader_data->dictionary();
  unsigned int name_hash = dictionary->compute_hash(class_name);
  return dictionary->find(name_hash, class_name, protection_domain);
}

// Look for a loaded instance or array klass by name.  Do not do any loading.
// return NULL in case of error.
Klass* SystemDictionary::find_instance_or_array_klass(Symbol* class_name,
                                                      Handle class_loader,
                                                      Handle protection_domain) {
  Klass* k = NULL;
  assert(class_name != NULL, "class name must be non NULL");

  if (Signature::is_array(class_name)) {
    // The name refers to an array.  Parse the name.
    // dimension and object_key in FieldArrayInfo are assigned as a
    // side-effect of this call
    SignatureStream ss(class_name, false);
    int ndims = ss.skip_array_prefix();  // skip all '['s
    BasicType t = ss.type();
    if (t != T_OBJECT) {
      k = Universe::typeArrayKlassObj(t);
    } else {
      k = SystemDictionary::find_instance_klass(ss.as_symbol(), class_loader, protection_domain);
    }
    if (k != NULL) {
      k = k->array_klass_or_null(ndims);
    }
  } else {
    k = find_instance_klass(class_name, class_loader, protection_domain);
  }
  return k;
}

// Note: this method is much like resolve_class_from_stream, but
// does not publish the classes in the SystemDictionary.
// Handles Lookup.defineClass hidden and unsafe_DefineAnonymousClass.
InstanceKlass* SystemDictionary::resolve_hidden_class_from_stream(
                                                     ClassFileStream* st,
                                                     Symbol* class_name,
                                                     Handle class_loader,
                                                     const ClassLoadInfo& cl_info,
                                                     TRAPS) {

  EventClassLoad class_load_start_event;
  ClassLoaderData* loader_data;
  bool is_unsafe_anon_class = cl_info.unsafe_anonymous_host() != NULL;

  // - for unsafe anonymous class: create a new CLD whith a class holder that uses
  //                               the same class loader as the unsafe_anonymous_host.
  // - for hidden classes that are not strong: create a new CLD that has a class holder and
  //                                           whose loader is the Lookup class's loader.
  // - for hidden class: add the class to the Lookup class's loader's CLD.
  assert (is_unsafe_anon_class || cl_info.is_hidden(), "only used for hidden classes");
  guarantee(!is_unsafe_anon_class || cl_info.unsafe_anonymous_host()->class_loader() == class_loader(),
              "should be NULL or the same");
  bool create_mirror_cld = is_unsafe_anon_class || !cl_info.is_strong_hidden();
  loader_data = register_loader(class_loader, create_mirror_cld);

  assert(st != NULL, "invariant");
  assert(st->need_verify(), "invariant");

  // Parse stream and create a klass.
  InstanceKlass* k = KlassFactory::create_from_stream(st,
                                                      class_name,
                                                      loader_data,
                                                      cl_info,
                                                      CHECK_NULL);
  assert(k != NULL, "no klass created");

  // Hidden classes that are not strong and unsafe anonymous classes must update
  // ClassLoaderData holder so that they can be unloaded when the mirror is no
  // longer referenced.
  if (!cl_info.is_strong_hidden() || is_unsafe_anon_class) {
    k->class_loader_data()->initialize_holder(Handle(THREAD, k->java_mirror()));
  }

  {
    MutexLocker mu_r(THREAD, Compile_lock);
    // Add to class hierarchy, and do possible deoptimizations.
    add_to_hierarchy(k);
    // But, do not add to dictionary.
  }

  // Rewrite and patch constant pool here.
  k->link_class(CHECK_NULL);
  if (cl_info.cp_patches() != NULL) {
    k->constants()->patch_resolved_references(cl_info.cp_patches());
  }

  // If it's anonymous, initialize it now, since nobody else will.
  if (is_unsafe_anon_class) {
    k->eager_initialize(CHECK_NULL);
  }

  // notify jvmti
  if (JvmtiExport::should_post_class_load()) {
    JvmtiExport::post_class_load(THREAD->as_Java_thread(), k);
  }
  if (class_load_start_event.should_commit()) {
    post_class_load_event(&class_load_start_event, k, loader_data);
  }

  assert(is_unsafe_anon_class || NULL == cl_info.cp_patches(),
         "cp_patches only found with unsafe_anonymous_host");

  return k;
}

// Add a klass to the system from a stream (called by jni_DefineClass and
// JVM_DefineClass).
// Note: class_name can be NULL. In that case we do not know the name of
// the class until we have parsed the stream.
// This function either returns an InstanceKlass or throws an exception.  It does
// not return NULL without a pending exception.
InstanceKlass* SystemDictionary::resolve_class_from_stream(
                                                     ClassFileStream* st,
                                                     Symbol* class_name,
                                                     Handle class_loader,
                                                     const ClassLoadInfo& cl_info,
                                                     TRAPS) {

  HandleMark hm(THREAD);

  ClassLoaderData* loader_data = register_loader(class_loader);

  // Classloaders that support parallelism, e.g. bootstrap classloader,
  // do not acquire lock here
  Handle lockObject = get_loader_lock_or_null(class_loader);
  ObjectLocker ol(lockObject, THREAD->as_Java_thread());

  // Parse the stream and create a klass.
  // Note that we do this even though this klass might
  // already be present in the SystemDictionary, otherwise we would not
  // throw potential ClassFormatErrors.
 InstanceKlass* k = NULL;

#if INCLUDE_CDS
  if (!DumpSharedSpaces) {
    k = SystemDictionaryShared::lookup_from_stream(class_name,
                                                   class_loader,
                                                   cl_info.protection_domain(),
                                                   st,
                                                   CHECK_NULL);
  }
#endif

  if (k == NULL) {
    k = KlassFactory::create_from_stream(st, class_name, loader_data, cl_info, CHECK_NULL);
  }

  assert(k != NULL, "no klass created");
  Symbol* h_name = k->name();
  assert(class_name == NULL || class_name == h_name, "name mismatch");

  // Add class just loaded
  // If a class loader supports parallel classloading, handle parallel define requests.
  // find_or_define_instance_class may return a different InstanceKlass,
  // in which case the old k would be deallocated
  if (is_parallelCapable(class_loader)) {
    k = find_or_define_instance_class(h_name, class_loader, k, CHECK_NULL);
  } else {
    define_instance_class(k, class_loader, THREAD);

    // If defining the class throws an exception register 'k' for cleanup.
    if (HAS_PENDING_EXCEPTION) {
      assert(k != NULL, "Must have an instance klass here!");
      loader_data->add_to_deallocate_list(k);
      return NULL;
    }
  }

  // Make sure we have an entry in the SystemDictionary on success
  DEBUG_ONLY(verify_dictionary_entry(h_name, k));

  return k;
}

InstanceKlass* SystemDictionary::resolve_from_stream(ClassFileStream* st,
                                                     Symbol* class_name,
                                                     Handle class_loader,
                                                     const ClassLoadInfo& cl_info,
                                                     TRAPS) {
  bool is_unsafe_anon_class = cl_info.unsafe_anonymous_host() != NULL;
  if (cl_info.is_hidden() || is_unsafe_anon_class) {
    return resolve_hidden_class_from_stream(st, class_name, class_loader, cl_info, CHECK_NULL);
  } else {
    return resolve_class_from_stream(st, class_name, class_loader, cl_info, CHECK_NULL);
  }
}


#if INCLUDE_CDS
// Load a class for boot loader from the shared spaces. This also
// forces the superclass and all interfaces to be loaded.
InstanceKlass* SystemDictionary::load_shared_boot_class(Symbol* class_name,
                                                        PackageEntry* pkg_entry,
                                                        TRAPS) {
  assert(UseSharedSpaces, "Sanity check");
  InstanceKlass* ik = SystemDictionaryShared::find_builtin_class(class_name);
  if (ik != NULL && ik->is_shared_boot_class()) {
    return load_shared_class(ik, Handle(), Handle(), NULL, pkg_entry, THREAD);
  }
  return NULL;
}

// Check if a shared class can be loaded by the specific classloader.
bool SystemDictionary::is_shared_class_visible(Symbol* class_name,
                                               InstanceKlass* ik,
                                               PackageEntry* pkg_entry,
                                               Handle class_loader) {
  assert(!ModuleEntryTable::javabase_moduleEntry()->is_patched(),
         "Cannot use sharing if java.base is patched");

  // (1) Check if we are loading into the same loader as in dump time.

  if (ik->is_shared_boot_class()) {
    if (class_loader() != NULL) {
      return false;
    }
  } else if (ik->is_shared_platform_class()) {
    if (class_loader() != java_platform_loader()) {
      return false;
    }
  } else if (ik->is_shared_app_class()) {
    if (class_loader() != java_system_loader()) {
      return false;
    }
  } else {
    // ik was loaded by a custom loader during dump time
    if (class_loader_data(class_loader)->is_builtin_class_loader_data()) {
      return false;
    } else {
      return true;
    }
  }

  // (2) Check if we are loading into the same module from the same location as in dump time.

  if (MetaspaceShared::use_optimized_module_handling()) {
    // Class visibility has not changed between dump time and run time, so a class
    // that was visible (and thus archived) during dump time is always visible during runtime.
    assert(SystemDictionary::is_shared_class_visible_impl(class_name, ik, pkg_entry, class_loader),
           "visibility cannot change between dump time and runtime");
    return true;
  }
  return is_shared_class_visible_impl(class_name, ik, pkg_entry, class_loader);
}

bool SystemDictionary::is_shared_class_visible_impl(Symbol* class_name,
                                                    InstanceKlass* ik,
                                                    PackageEntry* pkg_entry,
                                                    Handle class_loader) {
  int scp_index = ik->shared_classpath_index();
  assert(!ik->is_shared_unregistered_class(), "this function should be called for built-in classes only");
  assert(scp_index >= 0, "must be");
  SharedClassPathEntry* scp_entry = FileMapInfo::shared_path(scp_index);
  if (!Universe::is_module_initialized()) {
    assert(scp_entry != NULL && scp_entry->is_modules_image(),
           "Loading non-bootstrap classes before the module system is initialized");
    assert(class_loader.is_null(), "sanity");
    return true;
  }

  ModuleEntry* mod_entry = (pkg_entry == NULL) ? NULL : pkg_entry->module();
  bool should_be_in_named_module = (mod_entry != NULL && mod_entry->is_named());
  bool was_archived_from_named_module = scp_entry->in_named_module();
  bool visible;

  if (was_archived_from_named_module) {
    if (should_be_in_named_module) {
      // Is the module loaded from the same location as during dump time?
      visible = mod_entry->shared_path_index() == scp_index;
      if (visible) {
        assert(!mod_entry->is_patched(), "cannot load archived classes for patched module");
      }
    } else {
      // During dump time, this class was in a named module, but at run time, this class should be
      // in an unnamed module.
      visible = false;
    }
  } else {
    if (should_be_in_named_module) {
      // During dump time, this class was in an unnamed, but at run time, this class should be
      // in a named module.
      visible = false;
    } else {
      visible = true;
    }
  }

  return visible;
}

bool SystemDictionary::check_shared_class_super_type(InstanceKlass* klass, InstanceKlass* super_type,
                                                     Handle class_loader,  Handle protection_domain,
                                                     bool is_superclass, TRAPS) {
  assert(super_type->is_shared(), "must be");

  // Quick check if the super type has been already loaded.
  // + Don't do it for unregistered classes -- they can be unloaded so
  //   super_type->class_loader_data() could be stale.
  // + Don't check if loader data is NULL, ie. the super_type isn't fully loaded.
  if (!super_type->is_shared_unregistered_class() && super_type->class_loader_data() != NULL) {
    // Check if the superclass is loaded by the current class_loader
    Symbol* name = super_type->name();
    InstanceKlass* check = find_instance_klass(name, class_loader, protection_domain);
    if (check == super_type) {
      return true;
    }
  }

  Klass *found = resolve_super_or_fail(klass->name(), super_type->name(),
                                       class_loader, protection_domain, is_superclass, CHECK_0);
  if (found == super_type) {
    return true;
  } else {
    // The dynamically resolved super type is not the same as the one we used during dump time,
    // so we cannot use the class.
    return false;
  }
}

bool SystemDictionary::check_shared_class_super_types(InstanceKlass* ik, Handle class_loader,
                                                      Handle protection_domain, TRAPS) {
  // Check the superclass and interfaces. They must be the same
  // as in dump time, because the layout of <ik> depends on
  // the specific layout of ik->super() and ik->local_interfaces().
  //
  // If unexpected superclass or interfaces are found, we cannot
  // load <ik> from the shared archive.

  if (ik->super() != NULL &&
      !check_shared_class_super_type(ik, InstanceKlass::cast(ik->super()),
                                     class_loader, protection_domain, true, THREAD)) {
    return false;
  }

  Array<InstanceKlass*>* interfaces = ik->local_interfaces();
  int num_interfaces = interfaces->length();
  for (int index = 0; index < num_interfaces; index++) {
    if (!check_shared_class_super_type(ik, interfaces->at(index), class_loader, protection_domain, false, THREAD)) {
      return false;
    }
  }

  return true;
}

InstanceKlass* SystemDictionary::load_shared_lambda_proxy_class(InstanceKlass* ik,
                                                                Handle class_loader,
                                                                Handle protection_domain,
                                                                PackageEntry* pkg_entry,
                                                                TRAPS) {
  InstanceKlass* shared_nest_host = SystemDictionaryShared::get_shared_nest_host(ik);
  assert(shared_nest_host->is_shared(), "nest host must be in CDS archive");
  Symbol* cn = shared_nest_host->name();
  Klass *s = resolve_or_fail(cn, class_loader, protection_domain, true, CHECK_NULL);
  if (s != shared_nest_host) {
    // The dynamically resolved nest_host is not the same as the one we used during dump time,
    // so we cannot use ik.
    return NULL;
  } else {
    assert(s->is_shared(), "must be");
  }

  // The lambda proxy class and its nest host have the same class loader and class loader data,
  // as verified in SystemDictionaryShared::add_lambda_proxy_class()
  assert(shared_nest_host->class_loader() == class_loader(), "mismatched class loader");
  assert(shared_nest_host->class_loader_data() == ClassLoaderData::class_loader_data(class_loader()), "mismatched class loader data");
  ik->set_nest_host(shared_nest_host);

  InstanceKlass* loaded_ik = load_shared_class(ik, class_loader, protection_domain, NULL, pkg_entry, CHECK_NULL);

  if (loaded_ik != NULL) {
    assert(shared_nest_host->is_same_class_package(ik),
           "lambda proxy class and its nest host must be in the same package");
  }

  return loaded_ik;
}

InstanceKlass* SystemDictionary::load_shared_class(InstanceKlass* ik,
                                                   Handle class_loader,
                                                   Handle protection_domain,
                                                   const ClassFileStream *cfs,
                                                   PackageEntry* pkg_entry,
                                                   TRAPS) {
  assert(ik != NULL, "sanity");
  assert(!ik->is_unshareable_info_restored(), "shared class can be loaded only once");
  Symbol* class_name = ik->name();

  if (!is_shared_class_visible(class_name, ik, pkg_entry, class_loader)) {
    return NULL;
  }

  if (!check_shared_class_super_types(ik, class_loader, protection_domain, THREAD)) {
    return NULL;
  }

  InstanceKlass* new_ik = NULL;
  // CFLH check is skipped for VM hidden or anonymous classes (see KlassFactory::create_from_stream).
  // It will be skipped for shared VM hidden lambda proxy classes.
  if (!SystemDictionaryShared::is_hidden_lambda_proxy(ik)) {
    new_ik = KlassFactory::check_shared_class_file_load_hook(
      ik, class_name, class_loader, protection_domain, cfs, CHECK_NULL);
  }
  if (new_ik != NULL) {
    // The class is changed by CFLH. Return the new class. The shared class is
    // not used.
    return new_ik;
  }

  // Adjust methods to recover missing data.  They need addresses for
  // interpreter entry points and their default native method address
  // must be reset.

  // Shared classes are all currently loaded by either the bootstrap or
  // internal parallel class loaders, so this will never cause a deadlock
  // on a custom class loader lock.
  // Since this class is already locked with parallel capable class
  // loaders, including the bootstrap loader via the placeholder table,
  // this lock is currently a nop.

  ClassLoaderData* loader_data = ClassLoaderData::class_loader_data(class_loader());
  {
    HandleMark hm(THREAD);
    Handle lockObject = get_loader_lock_or_null(class_loader);
    ObjectLocker ol(lockObject, THREAD->as_Java_thread());
    // prohibited package check assumes all classes loaded from archive call
    // restore_unshareable_info which calls ik->set_package()
    ik->restore_unshareable_info(loader_data, protection_domain, pkg_entry, CHECK_NULL);
  }

  load_shared_class_misc(ik, loader_data);
  return ik;
}

void SystemDictionary::load_shared_class_misc(InstanceKlass* ik, ClassLoaderData* loader_data) {
  ik->print_class_load_logging(loader_data, NULL, NULL);

  // For boot loader, ensure that GetSystemPackage knows that a class in this
  // package was loaded.
  if (loader_data->is_the_null_class_loader_data()) {
    int path_index = ik->shared_classpath_index();
    ik->set_classpath_index(path_index);
  }

  // notify a class loaded from shared object
  ClassLoadingService::notify_class_loaded(ik, true /* shared class */);
<<<<<<< HEAD
=======

  ik->set_has_passed_fingerprint_check(false);
  if (UseAOT && ik->supers_have_passed_fingerprint_checks()) {
    uint64_t aot_fp = AOTLoader::get_saved_fingerprint(ik);
    uint64_t cds_fp = ik->get_stored_fingerprint();
    if (aot_fp != 0 && aot_fp == cds_fp) {
      // This class matches with a class saved in an AOT library
      ik->set_has_passed_fingerprint_check(true);
    } else {
      if (log_is_enabled(Info, class, fingerprint)) {
        ResourceMark rm;
        log_info(class, fingerprint)("%s :  expected = " PTR64_FORMAT " actual = " PTR64_FORMAT, ik->external_name(), aot_fp, cds_fp);
      }
    }
  }
>>>>>>> 81d35e43
}

#endif // INCLUDE_CDS

InstanceKlass* SystemDictionary::load_instance_class_impl(Symbol* class_name, Handle class_loader, TRAPS) {

  if (class_loader.is_null()) {
    ResourceMark rm(THREAD);
    PackageEntry* pkg_entry = NULL;
    bool search_only_bootloader_append = false;
    ClassLoaderData *loader_data = class_loader_data(class_loader);

    // Find the package in the boot loader's package entry table.
    TempNewSymbol pkg_name = ClassLoader::package_from_class_name(class_name);
    if (pkg_name != NULL) {
      pkg_entry = loader_data->packages()->lookup_only(pkg_name);
    }

    // Prior to attempting to load the class, enforce the boot loader's
    // visibility boundaries.
    if (!Universe::is_module_initialized()) {
      // During bootstrapping, prior to module initialization, any
      // class attempting to be loaded must be checked against the
      // java.base packages in the boot loader's PackageEntryTable.
      // No class outside of java.base is allowed to be loaded during
      // this bootstrapping window.
      if (pkg_entry == NULL || pkg_entry->in_unnamed_module()) {
        // Class is either in the unnamed package or in
        // a named package within the unnamed module.  Either
        // case is outside of java.base, do not attempt to
        // load the class post java.base definition.  If
        // java.base has not been defined, let the class load
        // and its package will be checked later by
        // ModuleEntryTable::verify_javabase_packages.
        if (ModuleEntryTable::javabase_defined()) {
          return NULL;
        }
      } else {
        // Check that the class' package is defined within java.base.
        ModuleEntry* mod_entry = pkg_entry->module();
        Symbol* mod_entry_name = mod_entry->name();
        if (mod_entry_name->fast_compare(vmSymbols::java_base()) != 0) {
          return NULL;
        }
      }
    } else {
      // After the module system has been initialized, check if the class'
      // package is in a module defined to the boot loader.
      if (pkg_name == NULL || pkg_entry == NULL || pkg_entry->in_unnamed_module()) {
        // Class is either in the unnamed package, in a named package
        // within a module not defined to the boot loader or in a
        // a named package within the unnamed module.  In all cases,
        // limit visibility to search for the class only in the boot
        // loader's append path.
        if (!ClassLoader::has_bootclasspath_append()) {
           // If there is no bootclasspath append entry, no need to continue
           // searching.
           return NULL;
        }
        search_only_bootloader_append = true;
      }
    }

    // Prior to bootstrapping's module initialization, never load a class outside
    // of the boot loader's module path
    assert(Universe::is_module_initialized() ||
           !search_only_bootloader_append,
           "Attempt to load a class outside of boot loader's module path");

    // Search for classes in the CDS archive.
    InstanceKlass* k = NULL;

#if INCLUDE_CDS
    if (UseSharedSpaces)
    {
      PerfTraceTime vmtimer(ClassLoader::perf_shared_classload_time());
      k = load_shared_boot_class(class_name, pkg_entry, THREAD);
    }
#endif

    if (k == NULL) {
      // Use VM class loader
      PerfTraceTime vmtimer(ClassLoader::perf_sys_classload_time());
      k = ClassLoader::load_class(class_name, search_only_bootloader_append, CHECK_NULL);
    }

    // find_or_define_instance_class may return a different InstanceKlass
    if (k != NULL) {
      k = find_or_define_instance_class(class_name, class_loader, k, CHECK_NULL);
    }
    return k;
  } else {
    // Use user specified class loader to load class. Call loadClass operation on class_loader.
    ResourceMark rm(THREAD);

    JavaThread* jt = THREAD->as_Java_thread();

    PerfClassTraceTime vmtimer(ClassLoader::perf_app_classload_time(),
                               ClassLoader::perf_app_classload_selftime(),
                               ClassLoader::perf_app_classload_count(),
                               jt->get_thread_stat()->perf_recursion_counts_addr(),
                               jt->get_thread_stat()->perf_timers_addr(),
                               PerfClassTraceTime::CLASS_LOAD);

    Handle s = java_lang_String::create_from_symbol(class_name, CHECK_NULL);
    // Translate to external class name format, i.e., convert '/' chars to '.'
    Handle string = java_lang_String::externalize_classname(s, CHECK_NULL);

    JavaValue result(T_OBJECT);

    InstanceKlass* spec_klass = vmClasses::ClassLoader_klass();

    // Call public unsynchronized loadClass(String) directly for all class loaders.
    // For parallelCapable class loaders, JDK >=7, loadClass(String, boolean) will
    // acquire a class-name based lock rather than the class loader object lock.
    // JDK < 7 already acquire the class loader lock in loadClass(String, boolean).
    JavaCalls::call_virtual(&result,
                            class_loader,
                            spec_klass,
                            vmSymbols::loadClass_name(),
                            vmSymbols::string_class_signature(),
                            string,
                            CHECK_NULL);

    assert(result.get_type() == T_OBJECT, "just checking");
    oop obj = result.get_oop();

    // Primitive classes return null since forName() can not be
    // used to obtain any of the Class objects representing primitives or void
    if ((obj != NULL) && !(java_lang_Class::is_primitive(obj))) {
      InstanceKlass* k = InstanceKlass::cast(java_lang_Class::as_Klass(obj));
      // For user defined Java class loaders, check that the name returned is
      // the same as that requested.  This check is done for the bootstrap
      // loader when parsing the class file.
      if (class_name == k->name()) {
        return k;
      }
    }
    // Class is not found or has the wrong name, return NULL
    return NULL;
  }
}

InstanceKlass* SystemDictionary::load_instance_class(unsigned int name_hash,
                                                     Symbol* name,
                                                     Handle class_loader,
                                                     TRAPS) {

  InstanceKlass* loaded_class = load_instance_class_impl(name, class_loader, CHECK_NULL);

  // If everything was OK (no exceptions, no null return value), and
  // class_loader is NOT the defining loader, do a little more bookkeeping.
  if (loaded_class != NULL &&
    loaded_class->class_loader() != class_loader()) {

    check_constraints(name_hash, loaded_class, class_loader, false, CHECK_NULL);

    // Record dependency for non-parent delegation.
    // This recording keeps the defining class loader of the klass (loaded_class) found
    // from being unloaded while the initiating class loader is loaded
    // even if the reference to the defining class loader is dropped
    // before references to the initiating class loader.
    ClassLoaderData* loader_data = class_loader_data(class_loader);
    loader_data->record_dependency(loaded_class);

    { // Grabbing the Compile_lock prevents systemDictionary updates
      // during compilations.
      MutexLocker mu(THREAD, Compile_lock);
      update_dictionary(name_hash, loaded_class, class_loader);
    }

    if (JvmtiExport::should_post_class_load()) {
      JvmtiExport::post_class_load(THREAD->as_Java_thread(), loaded_class);
    }
  }
  return loaded_class;
}

static void post_class_define_event(InstanceKlass* k, const ClassLoaderData* def_cld) {
  EventClassDefine event;
  if (event.should_commit()) {
    event.set_definedClass(k);
    event.set_definingClassLoader(def_cld);
    event.commit();
  }
}

void SystemDictionary::define_instance_class(InstanceKlass* k, Handle class_loader, TRAPS) {

  ClassLoaderData* loader_data = k->class_loader_data();
  assert(loader_data->class_loader() == class_loader(), "they must be the same");

  // Bootstrap and other parallel classloaders don't acquire a lock,
  // they use placeholder token.
  // If a parallelCapable class loader calls define_instance_class instead of
  // find_or_define_instance_class to get here, we have a timing
  // hole with systemDictionary updates and check_constraints
  if (!is_parallelCapable(class_loader)) {
    assert(ObjectSynchronizer::current_thread_holds_lock(THREAD->as_Java_thread(),
           get_loader_lock_or_null(class_loader)),
           "define called without lock");
  }

  // Check class-loading constraints. Throw exception if violation is detected.
  // Grabs and releases SystemDictionary_lock
  // The check_constraints/find_class call and update_dictionary sequence
  // must be "atomic" for a specific class/classloader pair so we never
  // define two different instanceKlasses for that class/classloader pair.
  // Existing classloaders will call define_instance_class with the
  // classloader lock held
  // Parallel classloaders will call find_or_define_instance_class
  // which will require a token to perform the define class
  Symbol*  name_h = k->name();
  Dictionary* dictionary = loader_data->dictionary();
  unsigned int name_hash = dictionary->compute_hash(name_h);
  check_constraints(name_hash, k, class_loader, true, CHECK);

  // Register class just loaded with class loader (placed in ArrayList)
  // Note we do this before updating the dictionary, as this can
  // fail with an OutOfMemoryError (if it does, we will *not* put this
  // class in the dictionary and will not update the class hierarchy).
  // JVMTI FollowReferences needs to find the classes this way.
  if (k->class_loader() != NULL) {
    methodHandle m(THREAD, Universe::loader_addClass_method());
    JavaValue result(T_VOID);
    JavaCallArguments args(class_loader);
    args.push_oop(Handle(THREAD, k->java_mirror()));
    JavaCalls::call(&result, m, &args, CHECK);
  }

  // Add the new class. We need recompile lock during update of CHA.
  {
    MutexLocker mu_r(THREAD, Compile_lock);

    // Add to class hierarchy, and do possible deoptimizations.
    add_to_hierarchy(k);

    // Add to systemDictionary - so other classes can see it.
    // Grabs and releases SystemDictionary_lock
    update_dictionary(name_hash, k, class_loader);
  }
  k->eager_initialize(THREAD);

  // notify jvmti
  if (JvmtiExport::should_post_class_load()) {
    JvmtiExport::post_class_load(THREAD->as_Java_thread(), k);
  }
  post_class_define_event(k, loader_data);
}

// Support parallel classloading
// All parallel class loaders, including bootstrap classloader
// lock a placeholder entry for this class/class_loader pair
// to allow parallel defines of different classes for this class loader
// With AllowParallelDefine flag==true, in case they do not synchronize around
// FindLoadedClass/DefineClass, calls, we check for parallel
// loading for them, wait if a defineClass is in progress
// and return the initial requestor's results
// This flag does not apply to the bootstrap classloader.
// With AllowParallelDefine flag==false, call through to define_instance_class
// which will throw LinkageError: duplicate class definition.
// False is the requested default.
// For better performance, the class loaders should synchronize
// findClass(), i.e. FindLoadedClass/DefineClassIfAbsent or they
// potentially waste time reading and parsing the bytestream.
// Note: VM callers should ensure consistency of k/class_name,class_loader
// Be careful when modifying this code: once you have run
// placeholders()->find_and_add(PlaceholderTable::DEFINE_CLASS),
// you need to find_and_remove it before returning.
// So be careful to not exit with a CHECK_ macro between these calls.
InstanceKlass* SystemDictionary::find_or_define_helper(Symbol* class_name, Handle class_loader,
                                                       InstanceKlass* k, TRAPS) {

  Symbol*  name_h = k->name(); // passed in class_name may be null
  ClassLoaderData* loader_data = class_loader_data(class_loader);
  Dictionary* dictionary = loader_data->dictionary();

  unsigned int name_hash = dictionary->compute_hash(name_h);

  // Hold SD lock around find_class and placeholder creation for DEFINE_CLASS
  {
    MutexLocker mu(THREAD, SystemDictionary_lock);
    // First check if class already defined
    if (is_parallelDefine(class_loader)) {
      InstanceKlass* check = dictionary->find_class(name_hash, name_h);
      if (check != NULL) {
        return check;
      }
    }

    // Acquire define token for this class/classloader
    assert(placeholders()->compute_hash(name_h) == name_hash, "they're the same hashcode");
    PlaceholderEntry* probe = placeholders()->find_and_add(name_hash, name_h, loader_data,
                                                           PlaceholderTable::DEFINE_CLASS, NULL, THREAD);
    // Wait if another thread defining in parallel
    // All threads wait - even those that will throw duplicate class: otherwise
    // caller is surprised by LinkageError: duplicate, but findLoadedClass fails
    // if other thread has not finished updating dictionary
    while (probe->definer() != NULL) {
      SystemDictionary_lock->wait();
    }
    // Only special cases allow parallel defines and can use other thread's results
    // Other cases fall through, and may run into duplicate defines
    // caught by finding an entry in the SystemDictionary
    if (is_parallelDefine(class_loader) && (probe->instance_klass() != NULL)) {
      InstanceKlass* ik = probe->instance_klass();
      placeholders()->find_and_remove(name_hash, name_h, loader_data, PlaceholderTable::DEFINE_CLASS, THREAD);
      SystemDictionary_lock->notify_all();
#ifdef ASSERT
      InstanceKlass* check = dictionary->find_class(name_hash, name_h);
      assert(check != NULL, "definer missed recording success");
#endif
      return ik;
    } else {
      // This thread will define the class (even if earlier thread tried and had an error)
      probe->set_definer(THREAD);
    }
  }

  define_instance_class(k, class_loader, THREAD);

  // definer must notify any waiting threads
  {
    MutexLocker mu(THREAD, SystemDictionary_lock);
    PlaceholderEntry* probe = placeholders()->get_entry(name_hash, name_h, loader_data);
    assert(probe != NULL, "DEFINE_CLASS placeholder lost?");
    if (!HAS_PENDING_EXCEPTION) {
      probe->set_instance_klass(k);
    }
    probe->set_definer(NULL);
    placeholders()->find_and_remove(name_hash, name_h, loader_data, PlaceholderTable::DEFINE_CLASS, THREAD);
    SystemDictionary_lock->notify_all();
  }

  return HAS_PENDING_EXCEPTION ? NULL : k;
}

// If a class loader supports parallel classloading handle parallel define requests.
// find_or_define_instance_class may return a different InstanceKlass
InstanceKlass* SystemDictionary::find_or_define_instance_class(Symbol* class_name, Handle class_loader,
                                                               InstanceKlass* k, TRAPS) {
  InstanceKlass* defined_k = find_or_define_helper(class_name, class_loader, k, THREAD);
  // Clean up original InstanceKlass if duplicate or error
  if (!HAS_PENDING_EXCEPTION && defined_k != k) {
    // If a parallel capable class loader already defined this class, register 'k' for cleanup.
    assert(defined_k != NULL, "Should have a klass if there's no exception");
    k->class_loader_data()->add_to_deallocate_list(k);
  } else if (HAS_PENDING_EXCEPTION) {
    assert(defined_k == NULL, "Should not have a klass if there's an exception");
    k->class_loader_data()->add_to_deallocate_list(k);
  }
  return defined_k;
}


// ----------------------------------------------------------------------------
// Update hierachy. This is done before the new klass has been added to the SystemDictionary. The Compile_lock
// is held, to ensure that the compiler is not using the class hierachy, and that deoptimization will kick in
// before a new class is used.

void SystemDictionary::add_to_hierarchy(InstanceKlass* k) {
  assert(k != NULL, "just checking");
  if (Universe::is_fully_initialized()) {
    assert_locked_or_safepoint(Compile_lock);
  }

  k->set_init_state(InstanceKlass::loaded);
  // make sure init_state store is already done.
  // The compiler reads the hierarchy outside of the Compile_lock.
  // Access ordering is used to add to hierarchy.

  // Link into hierachy.
  k->append_to_sibling_list();                    // add to superklass/sibling list
  k->process_interfaces();                        // handle all "implements" declarations

  // Now flush all code that depended on old class hierarchy.
  // Note: must be done *after* linking k into the hierarchy (was bug 12/9/97)
  if (Universe::is_fully_initialized()) {
    CodeCache::flush_dependents_on(k);
  }
}

// ----------------------------------------------------------------------------
// GC support

// Assumes classes in the SystemDictionary are only unloaded at a safepoint
// Note: anonymous classes are not in the SD.
bool SystemDictionary::do_unloading(GCTimer* gc_timer) {

  bool unloading_occurred;
  bool is_concurrent = !SafepointSynchronize::is_at_safepoint();
  {
    GCTraceTime(Debug, gc, phases) t("ClassLoaderData", gc_timer);
    assert_locked_or_safepoint(ClassLoaderDataGraph_lock);  // caller locks.
    // First, mark for unload all ClassLoaderData referencing a dead class loader.
    unloading_occurred = ClassLoaderDataGraph::do_unloading();
    if (unloading_occurred) {
      MutexLocker ml2(is_concurrent ? Module_lock : NULL);
      JFR_ONLY(Jfr::on_unloading_classes();)

      MutexLocker ml1(is_concurrent ? SystemDictionary_lock : NULL);
      ClassLoaderDataGraph::clean_module_and_package_info();
      constraints()->purge_loader_constraints();
      resolution_errors()->purge_resolution_errors();
    }
  }

  GCTraceTime(Debug, gc, phases) t("Trigger cleanups", gc_timer);

  if (unloading_occurred) {
    SymbolTable::trigger_cleanup();

    if (java_lang_System::allow_security_manager()) {
      // Oops referenced by the protection domain cache table may get unreachable independently
      // of the class loader (eg. cached protection domain oops). So we need to
      // explicitly unlink them here.
      // All protection domain oops are linked to the caller class, so if nothing
      // unloads, this is not needed.
      _pd_cache_table->trigger_cleanup();
    } else {
      assert(_pd_cache_table->number_of_entries() == 0, "should be empty");
    }
  }

  return unloading_occurred;
}

void SystemDictionary::methods_do(void f(Method*)) {
  // Walk methods in loaded classes
  MutexLocker ml(ClassLoaderDataGraph_lock);
  ClassLoaderDataGraph::methods_do(f);
  // Walk method handle intrinsics
  invoke_method_table()->methods_do(f);
}

// ----------------------------------------------------------------------------
// Initialization

void SystemDictionary::initialize(TRAPS) {
  // Allocate arrays
  _placeholders        = new PlaceholderTable(_placeholder_table_size);
  _loader_constraints  = new LoaderConstraintTable(_loader_constraint_size);
  _resolution_errors   = new ResolutionErrorTable(_resolution_error_size);
  _invoke_method_table = new SymbolPropertyTable(_invoke_method_size);
  _pd_cache_table = new ProtectionDomainCacheTable(defaultProtectionDomainCacheSize);

  // Resolve basic classes
  vmClasses::resolve_all(CHECK);
  // Resolve classes used by archived heap objects
  if (UseSharedSpaces) {
    HeapShared::resolve_classes(THREAD);
  }
}

// Constraints on class loaders. The details of the algorithm can be
// found in the OOPSLA'98 paper "Dynamic Class Loading in the Java
// Virtual Machine" by Sheng Liang and Gilad Bracha.  The basic idea is
// that the dictionary needs to maintain a set of contraints that
// must be satisfied by all classes in the dictionary.
// if defining is true, then LinkageError if already in dictionary
// if initiating loader, then ok if InstanceKlass matches existing entry

void SystemDictionary::check_constraints(unsigned int name_hash,
                                         InstanceKlass* k,
                                         Handle class_loader,
                                         bool defining,
                                         TRAPS) {
  ResourceMark rm(THREAD);
  stringStream ss;
  bool throwException = false;

  {
    Symbol *name = k->name();
    ClassLoaderData *loader_data = class_loader_data(class_loader);

    MutexLocker mu(THREAD, SystemDictionary_lock);

    InstanceKlass* check = loader_data->dictionary()->find_class(name_hash, name);
    if (check != NULL) {
      // If different InstanceKlass - duplicate class definition,
      // else - ok, class loaded by a different thread in parallel.
      // We should only have found it if it was done loading and ok to use.

      if ((defining == true) || (k != check)) {
        throwException = true;
        ss.print("loader %s", loader_data->loader_name_and_id());
        ss.print(" attempted duplicate %s definition for %s. (%s)",
                 k->external_kind(), k->external_name(), k->class_in_module_of_loader(false, true));
      } else {
        return;
      }
    }

    if (throwException == false) {
      if (constraints()->check_or_update(k, class_loader, name) == false) {
        throwException = true;
        ss.print("loader constraint violation: loader %s", loader_data->loader_name_and_id());
        ss.print(" wants to load %s %s.",
                 k->external_kind(), k->external_name());
        Klass *existing_klass = constraints()->find_constrained_klass(name, class_loader);
        if (existing_klass != NULL && existing_klass->class_loader() != class_loader()) {
          ss.print(" A different %s with the same name was previously loaded by %s. (%s)",
                   existing_klass->external_kind(),
                   existing_klass->class_loader_data()->loader_name_and_id(),
                   existing_klass->class_in_module_of_loader(false, true));
        } else {
          ss.print(" (%s)", k->class_in_module_of_loader(false, true));
        }
      }
    }
  }

  // Throw error now if needed (cannot throw while holding
  // SystemDictionary_lock because of rank ordering)
  if (throwException == true) {
    THROW_MSG(vmSymbols::java_lang_LinkageError(), ss.as_string());
  }
}

// Update class loader data dictionary - done after check_constraint and add_to_hierachy
// have been called.
void SystemDictionary::update_dictionary(unsigned int hash,
                                         InstanceKlass* k,
                                         Handle class_loader) {
  // Compile_lock prevents systemDictionary updates during compilations
  assert_locked_or_safepoint(Compile_lock);
  Symbol*  name  = k->name();
  ClassLoaderData *loader_data = class_loader_data(class_loader);

  {
    MutexLocker mu1(SystemDictionary_lock);

    // Make a new dictionary entry.
    Dictionary* dictionary = loader_data->dictionary();
    InstanceKlass* sd_check = dictionary->find_class(hash, name);
    if (sd_check == NULL) {
      dictionary->add_klass(hash, name, k);
    }
    SystemDictionary_lock->notify_all();
  }
}


// Try to find a class name using the loader constraints.  The
// loader constraints might know about a class that isn't fully loaded
// yet and these will be ignored.
Klass* SystemDictionary::find_constrained_instance_or_array_klass(
                    Thread* current, Symbol* class_name, Handle class_loader) {

  // First see if it has been loaded directly.
  // Force the protection domain to be null.  (This removes protection checks.)
  Handle no_protection_domain;
  Klass* klass = find_instance_or_array_klass(class_name, class_loader,
                                              no_protection_domain);
  if (klass != NULL)
    return klass;

  // Now look to see if it has been loaded elsewhere, and is subject to
  // a loader constraint that would require this loader to return the
  // klass that is already loaded.
  if (Signature::is_array(class_name)) {
    // For array classes, their Klass*s are not kept in the
    // constraint table. The element Klass*s are.
    SignatureStream ss(class_name, false);
    int ndims = ss.skip_array_prefix();  // skip all '['s
    BasicType t = ss.type();
    if (t != T_OBJECT) {
      klass = Universe::typeArrayKlassObj(t);
    } else {
      MutexLocker mu(current, SystemDictionary_lock);
      klass = constraints()->find_constrained_klass(ss.as_symbol(), class_loader);
    }
    // If element class already loaded, allocate array klass
    if (klass != NULL) {
      klass = klass->array_klass_or_null(ndims);
    }
  } else {
    MutexLocker mu(current, SystemDictionary_lock);
    // Non-array classes are easy: simply check the constraint table.
    klass = constraints()->find_constrained_klass(class_name, class_loader);
  }

  return klass;
}

bool SystemDictionary::add_loader_constraint(Symbol* class_name,
                                             Klass* klass_being_linked,
                                             Handle class_loader1,
                                             Handle class_loader2) {
  ClassLoaderData* loader_data1 = class_loader_data(class_loader1);
  ClassLoaderData* loader_data2 = class_loader_data(class_loader2);

  Symbol* constraint_name = NULL;

  if (!Signature::is_array(class_name)) {
    constraint_name = class_name;
  } else {
    // For array classes, their Klass*s are not kept in the
    // constraint table. The element classes are.
    SignatureStream ss(class_name, false);
    ss.skip_array_prefix();  // skip all '['s
    if (!ss.has_envelope()) {
      return true;     // primitive types always pass
    }
    constraint_name = ss.as_symbol();
    // Increment refcount to keep constraint_name alive after
    // SignatureStream is destructed. It will be decremented below
    // before returning.
    constraint_name->increment_refcount();
  }

  Dictionary* dictionary1 = loader_data1->dictionary();
  unsigned int name_hash1 = dictionary1->compute_hash(constraint_name);

  Dictionary* dictionary2 = loader_data2->dictionary();
  unsigned int name_hash2 = dictionary2->compute_hash(constraint_name);

  {
    MutexLocker mu_s(SystemDictionary_lock);
    InstanceKlass* klass1 = dictionary1->find_class(name_hash1, constraint_name);
    InstanceKlass* klass2 = dictionary2->find_class(name_hash2, constraint_name);
    bool result = constraints()->add_entry(constraint_name, klass1, class_loader1,
                                           klass2, class_loader2);
#if INCLUDE_CDS
    if (Arguments::is_dumping_archive() && klass_being_linked != NULL &&
        !klass_being_linked->is_shared()) {
         SystemDictionaryShared::record_linking_constraint(constraint_name,
                                     InstanceKlass::cast(klass_being_linked),
                                     class_loader1, class_loader2);
    }
#endif // INCLUDE_CDS
    if (Signature::is_array(class_name)) {
      constraint_name->decrement_refcount();
    }
    return result;
  }
}

// Add entry to resolution error table to record the error when the first
// attempt to resolve a reference to a class has failed.
void SystemDictionary::add_resolution_error(const constantPoolHandle& pool, int which,
                                            Symbol* error, Symbol* message,
                                            Symbol* cause, Symbol* cause_msg) {
  unsigned int hash = resolution_errors()->compute_hash(pool, which);
  int index = resolution_errors()->hash_to_index(hash);
  {
    MutexLocker ml(Thread::current(), SystemDictionary_lock);
    ResolutionErrorEntry* entry = resolution_errors()->find_entry(index, hash, pool, which);
    if (entry == NULL) {
      resolution_errors()->add_entry(index, hash, pool, which, error, message, cause, cause_msg);
    }
  }
}

// Delete a resolution error for RedefineClasses for a constant pool is going away
void SystemDictionary::delete_resolution_error(ConstantPool* pool) {
  resolution_errors()->delete_entry(pool);
}

// Lookup resolution error table. Returns error if found, otherwise NULL.
Symbol* SystemDictionary::find_resolution_error(const constantPoolHandle& pool, int which,
                                                Symbol** message, Symbol** cause, Symbol** cause_msg) {
  unsigned int hash = resolution_errors()->compute_hash(pool, which);
  int index = resolution_errors()->hash_to_index(hash);
  {
    MutexLocker ml(Thread::current(), SystemDictionary_lock);
    ResolutionErrorEntry* entry = resolution_errors()->find_entry(index, hash, pool, which);
    if (entry != NULL) {
      *message = entry->message();
      *cause = entry->cause();
      *cause_msg = entry->cause_msg();
      return entry->error();
    } else {
      return NULL;
    }
  }
}

// Add an entry to resolution error table to record an error in resolving or
// validating a nest host. This is used to construct informative error
// messages when IllegalAccessError's occur. If an entry already exists it will
// be updated with the nest host error message.
void SystemDictionary::add_nest_host_error(const constantPoolHandle& pool,
                                           int which,
                                           const char* message) {
  unsigned int hash = resolution_errors()->compute_hash(pool, which);
  int index = resolution_errors()->hash_to_index(hash);
  {
    MutexLocker ml(Thread::current(), SystemDictionary_lock);
    ResolutionErrorEntry* entry = resolution_errors()->find_entry(index, hash, pool, which);
    if (entry != NULL) {
      assert(entry->nest_host_error() == NULL, "Nest host error message already set!");
      entry->set_nest_host_error(message);
    } else {
      resolution_errors()->add_entry(index, hash, pool, which, message);
    }
  }
}

// Lookup any nest host error
const char* SystemDictionary::find_nest_host_error(const constantPoolHandle& pool, int which) {
  unsigned int hash = resolution_errors()->compute_hash(pool, which);
  int index = resolution_errors()->hash_to_index(hash);
  {
    MutexLocker ml(Thread::current(), SystemDictionary_lock);
    ResolutionErrorEntry* entry = resolution_errors()->find_entry(index, hash, pool, which);
    if (entry != NULL) {
      return entry->nest_host_error();
    } else {
      return NULL;
    }
  }
}


// Signature constraints ensure that callers and callees agree about
// the meaning of type names in their signatures.  This routine is the
// intake for constraints.  It collects them from several places:
//
//  * LinkResolver::resolve_method (if check_access is true) requires
//    that the resolving class (the caller) and the defining class of
//    the resolved method (the callee) agree on each type in the
//    method's signature.
//
//  * LinkResolver::resolve_interface_method performs exactly the same
//    checks.
//
//  * LinkResolver::resolve_field requires that the constant pool
//    attempting to link to a field agree with the field's defining
//    class about the type of the field signature.
//
//  * klassVtable::initialize_vtable requires that, when a class
//    overrides a vtable entry allocated by a superclass, that the
//    overriding method (i.e., the callee) agree with the superclass
//    on each type in the method's signature.
//
//  * klassItable::initialize_itable requires that, when a class fills
//    in its itables, for each non-abstract method installed in an
//    itable, the method (i.e., the callee) agree with the interface
//    on each type in the method's signature.
//
// All those methods have a boolean (check_access, checkconstraints)
// which turns off the checks.  This is used from specialized contexts
// such as bootstrapping, dumping, and debugging.
//
// No direct constraint is placed between the class and its
// supertypes.  Constraints are only placed along linked relations
// between callers and callees.  When a method overrides or implements
// an abstract method in a supertype (superclass or interface), the
// constraints are placed as if the supertype were the caller to the
// overriding method.  (This works well, since callers to the
// supertype have already established agreement between themselves and
// the supertype.)  As a result of all this, a class can disagree with
// its supertype about the meaning of a type name, as long as that
// class neither calls a relevant method of the supertype, nor is
// called (perhaps via an override) from the supertype.
//
//
// SystemDictionary::check_signature_loaders(sig, klass_being_linked, l1, l2)
//
// Make sure all class components (including arrays) in the given
// signature will be resolved to the same class in both loaders.
// Returns the name of the type that failed a loader constraint check, or
// NULL if no constraint failed.  No exception except OOME is thrown.
// Arrays are not added to the loader constraint table, their elements are.
Symbol* SystemDictionary::check_signature_loaders(Symbol* signature,
                                                  Klass* klass_being_linked,
                                                  Handle loader1, Handle loader2,
                                                  bool is_method)  {
  // Nothing to do if loaders are the same.
  if (loader1() == loader2()) {
    return NULL;
  }

  for (SignatureStream ss(signature, is_method); !ss.is_done(); ss.next()) {
    if (ss.is_reference()) {
      Symbol* sig = ss.as_symbol();
      // Note: In the future, if template-like types can take
      // arguments, we will want to recognize them and dig out class
      // names hiding inside the argument lists.
      if (!add_loader_constraint(sig, klass_being_linked, loader1, loader2)) {
        return sig;
      }
    }
  }
  return NULL;
}

Method* SystemDictionary::find_method_handle_intrinsic(vmIntrinsicID iid,
                                                       Symbol* signature,
                                                       TRAPS) {
  methodHandle empty;
  const int iid_as_int = vmIntrinsics::as_int(iid);
  assert(MethodHandles::is_signature_polymorphic(iid) &&
         MethodHandles::is_signature_polymorphic_intrinsic(iid) &&
         iid != vmIntrinsics::_invokeGeneric,
         "must be a known MH intrinsic iid=%d: %s", iid_as_int, vmIntrinsics::name_at(iid));

  unsigned int hash  = invoke_method_table()->compute_hash(signature, iid_as_int);
  int          index = invoke_method_table()->hash_to_index(hash);
  SymbolPropertyEntry* spe = invoke_method_table()->find_entry(index, hash, signature, iid_as_int);
  methodHandle m;
  if (spe == NULL || spe->method() == NULL) {
    spe = NULL;
    // Must create lots of stuff here, but outside of the SystemDictionary lock.
    m = Method::make_method_handle_intrinsic(iid, signature, CHECK_NULL);
    if (!Arguments::is_interpreter_only()) {
      // Generate a compiled form of the MH intrinsic.
      AdapterHandlerLibrary::create_native_wrapper(m);
      // Check if have the compiled code.
      if (!m->has_compiled_code()) {
        THROW_MSG_NULL(vmSymbols::java_lang_VirtualMachineError(),
                       "Out of space in CodeCache for method handle intrinsic");
      }
    }
    // Now grab the lock.  We might have to throw away the new method,
    // if a racing thread has managed to install one at the same time.
    {
      MutexLocker ml(THREAD, SystemDictionary_lock);
      spe = invoke_method_table()->find_entry(index, hash, signature, iid_as_int);
      if (spe == NULL)
        spe = invoke_method_table()->add_entry(index, hash, signature, iid_as_int);
      if (spe->method() == NULL)
        spe->set_method(m());
    }
  }

  assert(spe != NULL && spe->method() != NULL, "");
  assert(Arguments::is_interpreter_only() || (spe->method()->has_compiled_code() &&
         spe->method()->code()->entry_point() == spe->method()->from_compiled_entry()),
         "MH intrinsic invariant");
  return spe->method();
}

// Helper for unpacking the return value from linkMethod and linkCallSite.
static Method* unpack_method_and_appendix(Handle mname,
                                          Klass* accessing_klass,
                                          objArrayHandle appendix_box,
                                          Handle* appendix_result,
                                          TRAPS) {
  if (mname.not_null()) {
    Method* m = java_lang_invoke_MemberName::vmtarget(mname());
    if (m != NULL) {
      oop appendix = appendix_box->obj_at(0);
      LogTarget(Info, methodhandles) lt;
      if (lt.develop_is_enabled()) {
        ResourceMark rm(THREAD);
        LogStream ls(lt);
        ls.print("Linked method=" INTPTR_FORMAT ": ", p2i(m));
        m->print_on(&ls);
        if (appendix != NULL) { ls.print("appendix = "); appendix->print_on(&ls); }
        ls.cr();
      }

      (*appendix_result) = Handle(THREAD, appendix);
      // the target is stored in the cpCache and if a reference to this
      // MemberName is dropped we need a way to make sure the
      // class_loader containing this method is kept alive.
      methodHandle mh(THREAD, m); // record_dependency can safepoint.
      ClassLoaderData* this_key = accessing_klass->class_loader_data();
      this_key->record_dependency(m->method_holder());
      return mh();
    }
  }
  THROW_MSG_NULL(vmSymbols::java_lang_LinkageError(), "bad value from MethodHandleNatives");
}

Method* SystemDictionary::find_method_handle_invoker(Klass* klass,
                                                     Symbol* name,
                                                     Symbol* signature,
                                                          Klass* accessing_klass,
                                                          Handle *appendix_result,
                                                          TRAPS) {
  assert(THREAD->can_call_java() ,"");
  Handle method_type =
    SystemDictionary::find_method_handle_type(signature, accessing_klass, CHECK_NULL);

  int ref_kind = JVM_REF_invokeVirtual;
  oop name_oop = StringTable::intern(name, CHECK_NULL);
  Handle name_str (THREAD, name_oop);
  objArrayHandle appendix_box = oopFactory::new_objArray_handle(vmClasses::Object_klass(), 1, CHECK_NULL);
  assert(appendix_box->obj_at(0) == NULL, "");

  // This should not happen.  JDK code should take care of that.
  if (accessing_klass == NULL || method_type.is_null()) {
    THROW_MSG_NULL(vmSymbols::java_lang_InternalError(), "bad invokehandle");
  }

  // call java.lang.invoke.MethodHandleNatives::linkMethod(... String, MethodType) -> MemberName
  JavaCallArguments args;
  args.push_oop(Handle(THREAD, accessing_klass->java_mirror()));
  args.push_int(ref_kind);
  args.push_oop(Handle(THREAD, klass->java_mirror()));
  args.push_oop(name_str);
  args.push_oop(method_type);
  args.push_oop(appendix_box);
  JavaValue result(T_OBJECT);
  JavaCalls::call_static(&result,
                         vmClasses::MethodHandleNatives_klass(),
                         vmSymbols::linkMethod_name(),
                         vmSymbols::linkMethod_signature(),
                         &args, CHECK_NULL);
  Handle mname(THREAD, result.get_oop());
  return unpack_method_and_appendix(mname, accessing_klass, appendix_box, appendix_result, THREAD);
}

// Decide if we can globally cache a lookup of this class, to be returned to any client that asks.
// We must ensure that all class loaders everywhere will reach this class, for any client.
// This is a safe bet for public classes in java.lang, such as Object and String.
// We also include public classes in java.lang.invoke, because they appear frequently in system-level method types.
// Out of an abundance of caution, we do not include any other classes, not even for packages like java.util.
static bool is_always_visible_class(oop mirror) {
  Klass* klass = java_lang_Class::as_Klass(mirror);
  if (klass->is_objArray_klass()) {
    klass = ObjArrayKlass::cast(klass)->bottom_klass(); // check element type
  }
  if (klass->is_typeArray_klass()) {
    return true; // primitive array
  }
  assert(klass->is_instance_klass(), "%s", klass->external_name());
  return klass->is_public() &&
         (InstanceKlass::cast(klass)->is_same_class_package(vmClasses::Object_klass()) ||       // java.lang
          InstanceKlass::cast(klass)->is_same_class_package(vmClasses::MethodHandle_klass()));  // java.lang.invoke
}

// Find or construct the Java mirror (java.lang.Class instance) for
// the given field type signature, as interpreted relative to the
// given class loader.  Handles primitives, void, references, arrays,
// and all other reflectable types, except method types.
// N.B.  Code in reflection should use this entry point.
Handle SystemDictionary::find_java_mirror_for_type(Symbol* signature,
                                                   Klass* accessing_klass,
                                                   Handle class_loader,
                                                   Handle protection_domain,
                                                   SignatureStream::FailureMode failure_mode,
                                                   TRAPS) {
  assert(accessing_klass == NULL || (class_loader.is_null() && protection_domain.is_null()),
         "one or the other, or perhaps neither");

  // What we have here must be a valid field descriptor,
  // and all valid field descriptors are supported.
  // Produce the same java.lang.Class that reflection reports.
  if (accessing_klass != NULL) {
    class_loader      = Handle(THREAD, accessing_klass->class_loader());
    protection_domain = Handle(THREAD, accessing_klass->protection_domain());
  }
  ResolvingSignatureStream ss(signature, class_loader, protection_domain, false);
  oop mirror_oop = ss.as_java_mirror(failure_mode, CHECK_NH);
  if (mirror_oop == NULL) {
    return Handle();  // report failure this way
  }
  Handle mirror(THREAD, mirror_oop);

  if (accessing_klass != NULL) {
    // Check accessibility, emulating ConstantPool::verify_constant_pool_resolve.
    Klass* sel_klass = java_lang_Class::as_Klass(mirror());
    if (sel_klass != NULL) {
      LinkResolver::check_klass_accessibility(accessing_klass, sel_klass, CHECK_NH);
    }
  }
  return mirror;
}


// Ask Java code to find or construct a java.lang.invoke.MethodType for the given
// signature, as interpreted relative to the given class loader.
// Because of class loader constraints, all method handle usage must be
// consistent with this loader.
Handle SystemDictionary::find_method_handle_type(Symbol* signature,
                                                 Klass* accessing_klass,
                                                 TRAPS) {
  Handle empty;
  int null_iid = vmIntrinsics::as_int(vmIntrinsics::_none);  // distinct from all method handle invoker intrinsics
  unsigned int hash  = invoke_method_table()->compute_hash(signature, null_iid);
  int          index = invoke_method_table()->hash_to_index(hash);
  SymbolPropertyEntry* spe = invoke_method_table()->find_entry(index, hash, signature, null_iid);
  if (spe != NULL && spe->method_type() != NULL) {
    assert(java_lang_invoke_MethodType::is_instance(spe->method_type()), "");
    return Handle(THREAD, spe->method_type());
  } else if (!THREAD->can_call_java()) {
    warning("SystemDictionary::find_method_handle_type called from compiler thread");  // FIXME
    return Handle();  // do not attempt from within compiler, unless it was cached
  }

  Handle class_loader, protection_domain;
  if (accessing_klass != NULL) {
    class_loader      = Handle(THREAD, accessing_klass->class_loader());
    protection_domain = Handle(THREAD, accessing_klass->protection_domain());
  }
  bool can_be_cached = true;
  int npts = ArgumentCount(signature).size();
  objArrayHandle pts = oopFactory::new_objArray_handle(vmClasses::Class_klass(), npts, CHECK_(empty));
  int arg = 0;
  Handle rt; // the return type from the signature
  ResourceMark rm(THREAD);
  for (SignatureStream ss(signature); !ss.is_done(); ss.next()) {
    oop mirror = NULL;
    if (can_be_cached) {
      // Use neutral class loader to lookup candidate classes to be placed in the cache.
      mirror = ss.as_java_mirror(Handle(), Handle(),
                                 SignatureStream::ReturnNull, CHECK_(empty));
      if (mirror == NULL || (ss.is_reference() && !is_always_visible_class(mirror))) {
        // Fall back to accessing_klass context.
        can_be_cached = false;
      }
    }
    if (!can_be_cached) {
      // Resolve, throwing a real error if it doesn't work.
      mirror = ss.as_java_mirror(class_loader, protection_domain,
                                 SignatureStream::NCDFError, CHECK_(empty));
    }
    assert(mirror != NULL, "%s", ss.as_symbol()->as_C_string());
    if (ss.at_return_type())
      rt = Handle(THREAD, mirror);
    else
      pts->obj_at_put(arg++, mirror);

    // Check accessibility.
    if (!java_lang_Class::is_primitive(mirror) && accessing_klass != NULL) {
      Klass* sel_klass = java_lang_Class::as_Klass(mirror);
      mirror = NULL;  // safety
      // Emulate ConstantPool::verify_constant_pool_resolve.
      LinkResolver::check_klass_accessibility(accessing_klass, sel_klass, CHECK_(empty));
    }
  }
  assert(arg == npts, "");

  // call java.lang.invoke.MethodHandleNatives::findMethodHandleType(Class rt, Class[] pts) -> MethodType
  JavaCallArguments args(Handle(THREAD, rt()));
  args.push_oop(pts);
  JavaValue result(T_OBJECT);
  JavaCalls::call_static(&result,
                         vmClasses::MethodHandleNatives_klass(),
                         vmSymbols::findMethodHandleType_name(),
                         vmSymbols::findMethodHandleType_signature(),
                         &args, CHECK_(empty));
  Handle method_type(THREAD, result.get_oop());

  if (can_be_cached) {
    // We can cache this MethodType inside the JVM.
    MutexLocker ml(THREAD, SystemDictionary_lock);
    spe = invoke_method_table()->find_entry(index, hash, signature, null_iid);
    if (spe == NULL)
      spe = invoke_method_table()->add_entry(index, hash, signature, null_iid);
    if (spe->method_type() == NULL) {
      spe->set_method_type(method_type());
    }
  }

  // report back to the caller with the MethodType
  return method_type;
}

Handle SystemDictionary::find_field_handle_type(Symbol* signature,
                                                Klass* accessing_klass,
                                                TRAPS) {
  Handle empty;
  ResourceMark rm(THREAD);
  SignatureStream ss(signature, /*is_method=*/ false);
  if (!ss.is_done()) {
    Handle class_loader, protection_domain;
    if (accessing_klass != NULL) {
      class_loader      = Handle(THREAD, accessing_klass->class_loader());
      protection_domain = Handle(THREAD, accessing_klass->protection_domain());
    }
    oop mirror = ss.as_java_mirror(class_loader, protection_domain, SignatureStream::NCDFError, CHECK_(empty));
    ss.next();
    if (ss.is_done()) {
      return Handle(THREAD, mirror);
    }
  }
  return empty;
}

// Ask Java code to find or construct a method handle constant.
Handle SystemDictionary::link_method_handle_constant(Klass* caller,
                                                     int ref_kind, //e.g., JVM_REF_invokeVirtual
                                                     Klass* callee,
                                                     Symbol* name,
                                                     Symbol* signature,
                                                     TRAPS) {
  Handle empty;
  if (caller == NULL) {
    THROW_MSG_(vmSymbols::java_lang_InternalError(), "bad MH constant", empty);
  }
  Handle name_str      = java_lang_String::create_from_symbol(name,      CHECK_(empty));
  Handle signature_str = java_lang_String::create_from_symbol(signature, CHECK_(empty));

  // Put symbolic info from the MH constant into freshly created MemberName and resolve it.
  Handle mname = vmClasses::MemberName_klass()->allocate_instance_handle(CHECK_(empty));
  java_lang_invoke_MemberName::set_clazz(mname(), callee->java_mirror());
  java_lang_invoke_MemberName::set_name (mname(), name_str());
  java_lang_invoke_MemberName::set_type (mname(), signature_str());
  java_lang_invoke_MemberName::set_flags(mname(), MethodHandles::ref_kind_to_flags(ref_kind));

  if (ref_kind == JVM_REF_invokeVirtual &&
      MethodHandles::is_signature_polymorphic_public_name(callee, name)) {
    // Skip resolution for public signature polymorphic methods such as
    // j.l.i.MethodHandle.invoke()/invokeExact() and those on VarHandle
    // They require appendix argument which MemberName resolution doesn't handle.
    // There's special logic on JDK side to handle them
    // (see MethodHandles.linkMethodHandleConstant() and MethodHandles.findVirtualForMH()).
  } else {
    MethodHandles::resolve_MemberName(mname, caller, 0, false /*speculative_resolve*/, CHECK_(empty));
  }

  // After method/field resolution succeeded, it's safe to resolve MH signature as well.
  Handle type = MethodHandles::resolve_MemberName_type(mname, caller, CHECK_(empty));

  // call java.lang.invoke.MethodHandleNatives::linkMethodHandleConstant(Class caller, int refKind, Class callee, String name, Object type) -> MethodHandle
  JavaCallArguments args;
  args.push_oop(Handle(THREAD, caller->java_mirror()));  // the referring class
  args.push_int(ref_kind);
  args.push_oop(Handle(THREAD, callee->java_mirror()));  // the target class
  args.push_oop(name_str);
  args.push_oop(type);
  JavaValue result(T_OBJECT);
  JavaCalls::call_static(&result,
                         vmClasses::MethodHandleNatives_klass(),
                         vmSymbols::linkMethodHandleConstant_name(),
                         vmSymbols::linkMethodHandleConstant_signature(),
                         &args, CHECK_(empty));
  return Handle(THREAD, result.get_oop());
}

// Ask Java to run a bootstrap method, in order to create a dynamic call site
// while linking an invokedynamic op, or compute a constant for Dynamic_info CP entry
// with linkage results being stored back into the bootstrap specifier.
void SystemDictionary::invoke_bootstrap_method(BootstrapInfo& bootstrap_specifier, TRAPS) {
  // Resolve the bootstrap specifier, its name, type, and static arguments
  bootstrap_specifier.resolve_bsm(CHECK);

  // This should not happen.  JDK code should take care of that.
  if (bootstrap_specifier.caller() == NULL || bootstrap_specifier.type_arg().is_null()) {
    THROW_MSG(vmSymbols::java_lang_InternalError(), "Invalid bootstrap method invocation with no caller or type argument");
  }

  bool is_indy = bootstrap_specifier.is_method_call();
  objArrayHandle appendix_box;
  if (is_indy) {
    // Some method calls may require an appendix argument.  Arrange to receive it.
    appendix_box = oopFactory::new_objArray_handle(vmClasses::Object_klass(), 1, CHECK);
    assert(appendix_box->obj_at(0) == NULL, "");
  }

  // call condy: java.lang.invoke.MethodHandleNatives::linkDynamicConstant(caller, condy_index, bsm, type, info)
  //       indy: java.lang.invoke.MethodHandleNatives::linkCallSite(caller, indy_index, bsm, name, mtype, info, &appendix)
  JavaCallArguments args;
  args.push_oop(Handle(THREAD, bootstrap_specifier.caller_mirror()));
  args.push_int(bootstrap_specifier.bss_index());
  args.push_oop(bootstrap_specifier.bsm());
  args.push_oop(bootstrap_specifier.name_arg());
  args.push_oop(bootstrap_specifier.type_arg());
  args.push_oop(bootstrap_specifier.arg_values());
  if (is_indy) {
    args.push_oop(appendix_box);
  }
  JavaValue result(T_OBJECT);
  JavaCalls::call_static(&result,
                         vmClasses::MethodHandleNatives_klass(),
                         is_indy ? vmSymbols::linkCallSite_name() : vmSymbols::linkDynamicConstant_name(),
                         is_indy ? vmSymbols::linkCallSite_signature() : vmSymbols::linkDynamicConstant_signature(),
                         &args, CHECK);

  Handle value(THREAD, result.get_oop());
  if (is_indy) {
    Handle appendix;
    Method* method = unpack_method_and_appendix(value,
                                                bootstrap_specifier.caller(),
                                                appendix_box,
                                                &appendix, CHECK);
    methodHandle mh(THREAD, method);
    bootstrap_specifier.set_resolved_method(mh, appendix);
  } else {
    bootstrap_specifier.set_resolved_value(value);
  }

  // sanity check
  assert(bootstrap_specifier.is_resolved() ||
         (bootstrap_specifier.is_method_call() &&
          bootstrap_specifier.resolved_method().not_null()), "bootstrap method call failed");
}

// Protection domain cache table handling

ProtectionDomainCacheEntry* SystemDictionary::cache_get(Handle protection_domain) {
  return _pd_cache_table->get(protection_domain);
}

ClassLoaderData* SystemDictionary::class_loader_data(Handle class_loader) {
  return ClassLoaderData::class_loader_data(class_loader());
}

bool SystemDictionary::is_nonpublic_Object_method(Method* m) {
  assert(m != NULL, "Unexpected NULL Method*");
  return !m->is_public() && m->method_holder() == vmClasses::Object_klass();
}

// ----------------------------------------------------------------------------

void SystemDictionary::print_on(outputStream *st) {
  CDS_ONLY(SystemDictionaryShared::print_on(st));
  GCMutexLocker mu(SystemDictionary_lock);

  ClassLoaderDataGraph::print_dictionary(st);

  // Placeholders
  placeholders()->print_on(st);
  st->cr();

  // loader constraints - print under SD_lock
  constraints()->print_on(st);
  st->cr();

  _pd_cache_table->print_on(st);
  st->cr();
}

void SystemDictionary::print() { print_on(tty); }

void SystemDictionary::verify() {
  guarantee(constraints() != NULL,
            "Verify of loader constraints failed");
  guarantee(placeholders()->number_of_entries() >= 0,
            "Verify of placeholders failed");

  GCMutexLocker mu(SystemDictionary_lock);

  // Verify dictionary
  ClassLoaderDataGraph::verify_dictionary();

  placeholders()->verify();

  // Verify constraint table
  guarantee(constraints() != NULL, "Verify of loader constraints failed");
  constraints()->verify(placeholders());

  _pd_cache_table->verify();
}

void SystemDictionary::dump(outputStream *st, bool verbose) {
  assert_locked_or_safepoint(SystemDictionary_lock);
  if (verbose) {
    print_on(st);
  } else {
    CDS_ONLY(SystemDictionaryShared::print_table_statistics(st));
    ClassLoaderDataGraph::print_table_statistics(st);
    placeholders()->print_table_statistics(st, "Placeholder Table");
    constraints()->print_table_statistics(st, "LoaderConstraints Table");
    pd_cache_table()->print_table_statistics(st, "ProtectionDomainCache Table");
  }
}

TableStatistics SystemDictionary::placeholders_statistics() {
  MutexLocker ml(SystemDictionary_lock);
  return placeholders()->statistics_calculate();
}

TableStatistics SystemDictionary::loader_constraints_statistics() {
  MutexLocker ml(SystemDictionary_lock);
  return constraints()->statistics_calculate();
}

TableStatistics SystemDictionary::protection_domain_cache_statistics() {
  MutexLocker ml(SystemDictionary_lock);
  return pd_cache_table()->statistics_calculate();
}

// Utility for dumping dictionaries.
SystemDictionaryDCmd::SystemDictionaryDCmd(outputStream* output, bool heap) :
                                 DCmdWithParser(output, heap),
  _verbose("-verbose", "Dump the content of each dictionary entry for all class loaders",
           "BOOLEAN", false, "false") {
  _dcmdparser.add_dcmd_option(&_verbose);
}

void SystemDictionaryDCmd::execute(DCmdSource source, TRAPS) {
  VM_DumpHashtable dumper(output(), VM_DumpHashtable::DumpSysDict,
                         _verbose.value());
  VMThread::execute(&dumper);
}<|MERGE_RESOLUTION|>--- conflicted
+++ resolved
@@ -1229,24 +1229,6 @@
 
   // notify a class loaded from shared object
   ClassLoadingService::notify_class_loaded(ik, true /* shared class */);
-<<<<<<< HEAD
-=======
-
-  ik->set_has_passed_fingerprint_check(false);
-  if (UseAOT && ik->supers_have_passed_fingerprint_checks()) {
-    uint64_t aot_fp = AOTLoader::get_saved_fingerprint(ik);
-    uint64_t cds_fp = ik->get_stored_fingerprint();
-    if (aot_fp != 0 && aot_fp == cds_fp) {
-      // This class matches with a class saved in an AOT library
-      ik->set_has_passed_fingerprint_check(true);
-    } else {
-      if (log_is_enabled(Info, class, fingerprint)) {
-        ResourceMark rm;
-        log_info(class, fingerprint)("%s :  expected = " PTR64_FORMAT " actual = " PTR64_FORMAT, ik->external_name(), aot_fp, cds_fp);
-      }
-    }
-  }
->>>>>>> 81d35e43
 }
 
 #endif // INCLUDE_CDS
