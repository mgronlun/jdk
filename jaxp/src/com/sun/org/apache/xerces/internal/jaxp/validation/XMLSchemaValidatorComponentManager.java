--- conflicted
+++ resolved
@@ -41,11 +41,8 @@
 import com.sun.org.apache.xerces.internal.util.PropertyState;
 import com.sun.org.apache.xerces.internal.util.Status;
 import com.sun.org.apache.xerces.internal.util.SymbolTable;
-<<<<<<< HEAD
+import com.sun.org.apache.xerces.internal.utils.XMLSecurityPropertyManager;
 import com.sun.org.apache.xerces.internal.utils.XMLSecurityManager;
-=======
-import com.sun.org.apache.xerces.internal.utils.XMLSecurityPropertyManager;
->>>>>>> 6412341d
 import com.sun.org.apache.xerces.internal.xni.NamespaceContext;
 import com.sun.org.apache.xerces.internal.xni.XNIException;
 import com.sun.org.apache.xerces.internal.xni.parser.XMLComponent;
@@ -314,10 +311,7 @@
             if (_isSecureMode && !value) {
                 throw new XMLConfigurationException(Status.NOT_ALLOWED, XMLConstants.FEATURE_SECURE_PROCESSING);
             }
-<<<<<<< HEAD
             setProperty(SECURITY_MANAGER, value ? new XMLSecurityManager() : null);
-=======
-            setProperty(SECURITY_MANAGER, value ? new SecurityManager() : null);
 
             if (value && Constants.IS_JDK8_OR_ABOVE) {
                 fSecurityPropertyMgr.setValue(XMLSecurityPropertyManager.Property.ACCESS_EXTERNAL_DTD,
@@ -327,7 +321,6 @@
                 setProperty(XML_SECURITY_PROPERTY_MANAGER, fSecurityPropertyMgr);
             }
 
->>>>>>> 6412341d
             return;
         }
         fConfigUpdated = true;
