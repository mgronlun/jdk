/*
 * Copyright (c) 2016, 2017, Oracle and/or its affiliates. All rights reserved.
 * DO NOT ALTER OR REMOVE COPYRIGHT NOTICES OR THIS FILE HEADER.
 *
 * This code is free software; you can redistribute it and/or modify it
 * under the terms of the GNU General Public License version 2 only, as
 * published by the Free Software Foundation.
 *
 * This code is distributed in the hope that it will be useful, but WITHOUT
 * ANY WARRANTY; without even the implied warranty of MERCHANTABILITY or
 * FITNESS FOR A PARTICULAR PURPOSE.  See the GNU General Public License
 * version 2 for more details (a copy is included in the LICENSE file that
 * accompanied this code).
 *
 * You should have received a copy of the GNU General Public License version
 * 2 along with this work; if not, write to the Free Software Foundation,
 * Inc., 51 Franklin St, Fifth Floor, Boston, MA 02110-1301 USA.
 *
 * Please contact Oracle, 500 Oracle Parkway, Redwood Shores, CA 94065 USA
 * or visit www.oracle.com if you need additional information or have any
 * questions.
 */

package compiler.aot.cli.jaotc;

import java.io.File;
import java.io.IOException;
import jdk.test.lib.process.ExitCode;
import jdk.test.lib.JDKToolLauncher;
import jdk.test.lib.Utils;
import jdk.test.lib.cli.CommandLineOptionTest;
import jdk.test.lib.process.OutputAnalyzer;

public class JaotcTestHelper {
    public static final String DEFAULT_LIB_PATH = "./unnamed.so";
    public static final String DEFAULT_LIBRARY_LOAD_MESSAGE = "loaded    " + DEFAULT_LIB_PATH
            + "  aot library";
    private static final String ENABLE_AOT = "-XX:+UseAOT";
    private static final String AOT_LIBRARY = "-XX:AOTLibrary=" + DEFAULT_LIB_PATH;
    private static final String PRINT_AOT = "-XX:+PrintAOT";

    public static OutputAnalyzer compileLibrary(String... args) {
        JDKToolLauncher launcher = JDKToolLauncher.createUsingTestJDK("jaotc");
        for (String vmOpt : Utils.getTestJavaOpts()) {
            launcher.addVMArg(vmOpt);
        }
        launcher.addToolArg("--compile-with-assertions");
        for (String arg : args) {
            launcher.addToolArg(arg);
        }
        String[] cmd = launcher.getCommand();
        try {
            return new OutputAnalyzer(new ProcessBuilder(cmd).start());
        } catch (IOException e) {
            throw new Error("Can't start test process: " + e, e);
        }
    }

    public static void checkLibraryUsage(String classToRun) {
        checkLibraryUsage(classToRun, new String[]{DEFAULT_LIBRARY_LOAD_MESSAGE}, null);
    }

    public static void checkLibraryUsage(String classToRun, String[] expectedOutput,
            String[] unexpectedOutput) {
        try {
            CommandLineOptionTest.verifyJVMStartup(expectedOutput, unexpectedOutput,
                    "Unexpected exit code", "Unexpected output", ExitCode.OK,
                    /* addTestVMOpts */ true, ENABLE_AOT, AOT_LIBRARY, PRINT_AOT, classToRun);
        } catch (Throwable t) {
            throw new Error("Library usage verification failed: " + t, t);
        }
    }

<<<<<<< HEAD
    public static String getClassAotCompilationFilename(Class<?> classToCompile) {
        return classToCompile.getName().replaceAll("\\.", File.separator) + ".class";
=======
    public static String getClassAotCompilationName(Class<?> classToCompile) {
        return classToCompile.getName().replaceAll("\\.", "/") + ".class";
>>>>>>> 51b49df7
    }

    public static String getClassAotCompilationName(Class<?> classToCompile) {
        return classToCompile.getName();
    }
}<|MERGE_RESOLUTION|>--- conflicted
+++ resolved
@@ -71,13 +71,8 @@
         }
     }
 
-<<<<<<< HEAD
     public static String getClassAotCompilationFilename(Class<?> classToCompile) {
-        return classToCompile.getName().replaceAll("\\.", File.separator) + ".class";
-=======
-    public static String getClassAotCompilationName(Class<?> classToCompile) {
-        return classToCompile.getName().replaceAll("\\.", "/") + ".class";
->>>>>>> 51b49df7
+        return classToCompile.getName().replaceAll("\\.","/") + ".class";
     }
 
     public static String getClassAotCompilationName(Class<?> classToCompile) {
