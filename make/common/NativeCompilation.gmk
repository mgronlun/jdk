--- conflicted
+++ resolved
@@ -349,60 +349,24 @@
       $1_FLAGS := $(CFLAGS_CCACHE) $$($1_USE_PCH_FLAGS) $$($1_BASE_CFLAGS) \
           $$($1_OPT_CFLAGS) $$($1_CFLAGS) -c
       $1_COMPILER := $$($$($1_BASE)_CC)
-<<<<<<< HEAD
-      $1_DEP_FLAG := $(GENDEPS_FLAGS)
-=======
->>>>>>> 9df6cc7c
     else ifneq ($$(filter %.m, $$($1_FILENAME)), )
       # Compile as an Objective-C file
       $1_FLAGS := -x objective-c $(CFLAGS_CCACHE) $$($1_USE_PCH_FLAGS) \
           $$($1_BASE_CFLAGS) $$($1_OPT_CFLAGS) $$($1_CFLAGS) -c
       $1_COMPILER := $$($$($1_BASE)_CC)
-<<<<<<< HEAD
-      $1_DEP_FLAG := $(GENDEPS_FLAGS)
-    else ifneq ($$(filter %.S, $$($1_FILENAME)), )
-      # Compile as preprocessed assembler file
-      $1_FLAGS := $$($1_BASE_ASFLAGS)
-      $1_COMPILER := $(AS)
-      $1_DEP_FLAG := $(GENDEPS_FLAGS)
-    else ifneq ($$(filter %.s, $$($1_FILENAME)), )
-      # Compile as non-preprocessed assembler file
-      $1_FLAGS := $$($1_BASE_ASFLAGS)
-=======
     else ifneq ($$(filter %.S, $$($1_FILENAME)), )
       # Compile as preprocessed assembler file
       $1_FLAGS := $(BASIC_ASFLAGS) $$($1_BASE_ASFLAGS)
->>>>>>> 9df6cc7c
       $1_COMPILER := $(AS)
     else ifneq ($$(filter %.cpp %.cc %.mm, $$($1_FILENAME)), )
       # Compile as a C++ or Objective-C++ file
       $1_FLAGS := $(CFLAGS_CCACHE) $$($1_USE_PCH_FLAGS) $$($1_BASE_CXXFLAGS) \
           $$($1_OPT_CXXFLAGS) $$($1_CXXFLAGS) -c
       $1_COMPILER := $$($$($1_BASE)_CXX)
-<<<<<<< HEAD
-      $1_DEP_FLAG := $(GENDEPS_FLAGS)
-=======
->>>>>>> 9df6cc7c
     else
       $$(error Internal error in NativeCompilation.gmk: no compiler for file $$($1_FILENAME))
     endif
 
-<<<<<<< HEAD
-    ifeq ($$(filter %.s, $$($1_FILENAME)), )
-      # And this is the dependency file for this obj file.
-      $1_DEPS_FILE := $$(patsubst %$(OBJ_SUFFIX),%.d,$$($1_OBJ))
-      # The dependency target file lists all dependencies as empty targets to
-      # avoid make error "No rule to make target" for removed files
-      $1_DEPS_TARGETS_FILE := $$(patsubst %$(OBJ_SUFFIX),%.d.targets,$$($1_OBJ))
-
-      # Only try to load individual dependency information files if the global
-      # file hasn't been loaded (could happen if make was interrupted).
-      ifneq ($$($$($1_BASE)_DEPS_FILE_LOADED), true)
-        # Include previously generated dependency information. (if it exists)
-        -include $$($1_DEPS_FILE)
-        -include $$($1_DEPS_TARGETS_FILE)
-      endif
-=======
     # And this is the dependency file for this obj file.
     $1_DEPS_FILE := $$(patsubst %$(OBJ_SUFFIX),%.d,$$($1_OBJ))
     # The dependency target file lists all dependencies as empty targets to
@@ -415,7 +379,6 @@
       # Include previously generated dependency information. (if it exists)
       -include $$($1_DEPS_FILE)
       -include $$($1_DEPS_TARGETS_FILE)
->>>>>>> 9df6cc7c
     endif
 
     ifneq ($$(strip $$($1_CFLAGS) $$($1_CXXFLAGS) $$($1_OPTIMIZATION)), )
@@ -466,13 +429,6 @@
 	    $(ECHO) >> $$($1_DEPS_FILE) ; \
 	    $(SED) $(DEPENDENCY_TARGET_SED_PATTERN) $$($1_DEPS_FILE) > $$($1_DEPS_TARGETS_FILE)
           else
-<<<<<<< HEAD
-            # For assembler calls, no need to build dependency list.
-	    $$(call ExecuteWithLog, $$@, $$(call MakeCommandRelative, \
-	        $$($1_COMPILER) $$($1_FLAGS) \
-	          $(CC_OUT_OPTION)$$($1_OBJ) -nologo -c -Ta $$($1_SRC_FILE) 2>&1 \
-	            | $(TR) -d '\r' | $(GREP) -v -e "Assembling:" || test "$$$$?" = "1" ;))
-=======
             # For assembler calls just create empty dependency lists
 	    $$(call ExecuteWithLog, $$@, $$(call MakeCommandRelative, \
 	        $$($1_COMPILER) $$($1_FLAGS) \
@@ -480,7 +436,6 @@
 	        | $(TR) -d '\r' | $(GREP) -v -e "Assembling:" || test "$$$$?" = "1" ; \
 	    $(ECHO) > $$($1_DEPS_FILE) ; \
 	    $(ECHO) > $$($1_DEPS_TARGETS_FILE)
->>>>>>> 9df6cc7c
           endif
         endif
   endif
